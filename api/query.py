# Copyright (c) Meta Platforms, Inc. and affiliates.
#
# This source code is licensed under the MIT license found in the
# LICENSE file in the root directory of this source tree.

import re
from dataclasses import dataclass
from functools import lru_cache
from itertools import islice
from typing import (
    Any,
    Dict,
    Generator,
    Iterable,
    List,
    NamedTuple,
    Optional,
    TypeVar,
)

from .connection import PyreConnection, PyreQueryResult


T = TypeVar("T")


class Attributes(NamedTuple):
    name: str
    annotation: Optional[str]
    kind: str
    final: bool


class DefineParameter(NamedTuple):
    name: str
    annotation: str


class Define(NamedTuple):
    name: str
    parameters: List[DefineParameter]
    return_annotation: str

    def get_class_name(self) -> str:
        return ".".join(self.name.split(".")[:-1])

    def get_method_name(self) -> str:
        return self.name.split(".")[-1]


class Position(NamedTuple):
    line: int
    column: int

    def __eq__(self, other) -> bool:
        return self.line == other.line and other.column == self.column

    def __gt__(self, other) -> bool:
        return self.line > other.line or (
            self.line == other.line and self.column > other.column
        )

    def __lt__(self, other) -> bool:
        return self.line < other.line or (
            self.line == other.line and self.column < other.column
        )


class Location(NamedTuple):
    path: str
    start: Position
    stop: Position


class Type(NamedTuple):
    location: Dict[str, Position]
    annotation: str

    def extract_function_model(self) -> str:
        functions = re.findall(r"(?<=typing.Callable\().*?(?=\))", self.annotation)
        params = re.findall(r"(?<=Named\().*?(?=,)", self.annotation)
        # if selected position is not a function
        if not functions:
            raise NotImplementedError("Selected position is not of type Callable")
        model = "def {}({}): ...".format(functions[0], ", ".join(params))
        return model


class Types(NamedTuple):
    path: str
    types: List[Type]


@dataclass(frozen=True)
class Annotation:
    type_name: str
    start: Position
    stop: Position


class CallGraphTarget:
    def __init__(self, call: Dict[str, Any]) -> None:
        self.target: str = ""
        if "target" in call:
            self.target = call["target"]
        else:
            self.target = call["direct_target"]
        self.kind: str = call["kind"]
        self.locations: List[Location] = [
            _parse_location(location) for location in call["locations"]
        ]

    def __eq__(self, other: "CallGraphTarget") -> bool:
        return (
            self.target == other.target
            and self.kind == other.kind
            and self.locations == other.locations
        )


class ClassHierarchy:
    def __init__(self, hierarchy: Dict[str, List[str]]) -> None:
        self.hierarchy = hierarchy

    # Poor man's cached property.
    @property
    @lru_cache(maxsize=1)
    def reverse_hierarchy(self) -> Dict[str, List[str]]:
        reversed_mapping = {}
        # In order to distinguish between missing types and types
        # with no subclasses, we initialize everything to [] for known keys.
        for key in self.hierarchy:
            reversed_mapping[key] = []
        for key, values in self.hierarchy.items():
            for value in values:
                reversed_mapping[value].append(key)
        return reversed_mapping

    def subclasses(self, class_name: str) -> List[str]:
        return self.reverse_hierarchy.get(class_name, [])

    def superclasses(self, class_name: str) -> List[str]:
        return self.hierarchy.get(class_name, [])


@dataclass
class PyreCache:
    class_hierarchy: Optional[ClassHierarchy] = None


class InvalidModel(NamedTuple):
    fully_qualified_name: str
    path: Optional[str]
    line: int
    column: int
    stop_line: int
    stop_column: int
    full_error_message: str


def _defines(pyre_connection: PyreConnection, modules: Iterable[str]) -> List[Define]:
    query = "defines({})".format(",".join(modules))
    result = pyre_connection.query_server(query)
    return [
        Define(
            name=element["name"],
            parameters=[
                DefineParameter(
                    name=parameter["name"], annotation=parameter["annotation"]
                )
                for parameter in element["parameters"]
            ],
            return_annotation=element["return_annotation"],
        )
        for element in result["response"]
    ]


def defines(
    pyre_connection: PyreConnection,
    modules: Iterable[str],
    batch_size: Optional[int] = None,
) -> List[Define]:
    modules = list(modules)
    if batch_size is None:
        return _defines(pyre_connection, modules)
    if batch_size <= 0:
        raise ValueError(
            "batch_size must a positive integer, provided: `{}`".format(batch_size)
        )
    found_defines: List[Define] = []
    module_chunks = [
        modules[index : index + batch_size]
        for index in range(0, len(modules), batch_size)
    ]
    for modules in module_chunks:
        found_defines.extend(_defines(pyre_connection, modules))
    return found_defines


def get_class_hierarchy(pyre_connection: PyreConnection) -> ClassHierarchy:
    result = pyre_connection.query_server("dump_class_hierarchy()")

    return ClassHierarchy(
        {
            key: edges
            for annotation_and_edges in result["response"]
            for key, edges in annotation_and_edges.items()
        }
    )


def get_cached_class_hierarchy(
    pyre_connection: PyreConnection, pyre_cache: Optional[PyreCache]
) -> ClassHierarchy:
    cached_class_hierarchy = (
        pyre_cache.class_hierarchy if pyre_cache is not None else None
    )
    if cached_class_hierarchy is not None:
        return cached_class_hierarchy

    class_hierarchy = get_class_hierarchy(pyre_connection)

    if pyre_cache is not None:
        pyre_cache.class_hierarchy = class_hierarchy

    return class_hierarchy


def _annotations_per_file(
    data: PyreQueryResult,
) -> Dict[str, List[Annotation]]:
    def make_position(mapping: Dict[str, int]) -> Position:
        return Position(column=mapping["column"], line=mapping["line"])

    return {
        response["response"][0]["path"]: [
            Annotation(
                locations_and_annotations["annotation"],
                make_position(locations_and_annotations["location"]["start"]),
                make_position(locations_and_annotations["location"]["stop"]),
            )
            for locations_and_annotations in response["response"][0]["types"]
        ]
        for response in data["response"]
        if "response" in response
    }


def get_types(
    pyre_connection: PyreConnection, *paths: str
) -> Dict[str, List[Annotation]]:
    types_sequence = ",".join([f"types('{path}')" for path in paths])
    result = pyre_connection.query_server(f"batch({types_sequence})")

    return _annotations_per_file(result)


def get_superclasses(pyre_connection: PyreConnection, class_name: str) -> List[str]:
    query = f"superclasses({class_name})"
    result = pyre_connection.query_server(query)
    return result["response"][0][class_name]


def _get_batch(
    iterable: Iterable[T], batch_size: Optional[int]
) -> Generator[Iterable[T], None, None]:
    if not batch_size:
        yield iterable
    elif batch_size <= 0:
        raise ValueError(
            "batch_size must a positive integer, provided: `{}`".format(batch_size)
        )
    else:
        iterator = iter(iterable)
        batch = list(islice(iterator, batch_size))
        while batch:
            yield batch
            batch = list(islice(iterator, batch_size))


def _get_attributes(
    pyre_connection: PyreConnection, class_name: str
) -> List[Attributes]:
    query = f"attributes({class_name})"
    response = pyre_connection.query_server(query)["response"]
    return [
        Attributes(
            name=attribute["name"],
            annotation=attribute["annotation"],
            kind=attribute["kind"],
            final=attribute["final"],
        )
        for attribute in response["attributes"]
    ]


def get_attributes(
    pyre_connection: PyreConnection,
    class_names: Iterable[str],
    batch_size: Optional[int] = None,
) -> Dict[str, List[Attributes]]:
    all_responses = {}
    for batch in _get_batch(class_names, batch_size):
        query = "batch({})".format(", ".join([f"attributes({name})" for name in batch]))
        responses = pyre_connection.query_server(query)["response"]
        all_responses.update(
            {
                class_name: [
                    Attributes(
                        name=attribute["name"],
                        annotation=attribute["annotation"],
<<<<<<< HEAD
=======
                        kind=attribute["kind"],
                        final=attribute["final"],
>>>>>>> 9747e0e2
                    )
                    for attribute in response["response"]["attributes"]
                ]
                for class_name, response in zip(batch, responses)
            }
        )
    return all_responses


def get_call_graph(
    pyre_connection: PyreConnection,
) -> Optional[Dict[str, List[CallGraphTarget]]]:
    response = pyre_connection.query_server("dump_call_graph()")["response"]
    call_graph = {}

    for function, calls in response.items():
        call_graph[function] = [CallGraphTarget(call) for call in calls]
    return call_graph


def _parse_location(location_json: Dict[str, Any]) -> Location:
    return Location(
        path=location_json["path"],
        start=_parse_position(location_json["start"]),
        stop=_parse_position(location_json["stop"]),
    )


def _parse_position(position_json: Dict[str, Any]) -> Position:
    return Position(line=position_json["line"], column=position_json["column"])


def get_invalid_taint_models(
    pyre_connection: PyreConnection,
) -> List[InvalidModel]:
    errors: List[InvalidModel] = []
    response = pyre_connection.query_server("validate_taint_models()")
    if "response" in response and "errors" in response["response"]:
        found_errors = response["response"]["errors"]
        for error in found_errors:
            errors.append(
                InvalidModel(
                    full_error_message=error["description"],
                    path=error["path"],
                    line=error["line"],
                    column=error["column"],
                    stop_line=error["stop_line"],
                    stop_column=error["stop_column"],
                    fully_qualified_name="",
                )
            )
    return errors


def types(pyre_connection: PyreConnection, paths: Iterable[str]) -> List[Types]:
    query = "types('{}')".format(",".join(paths))
    result = pyre_connection.query_server(query)

    return [
        Types(
            path=module_result["path"],
            types=[
                Type(
                    location={
                        "start": Position(
                            line=element["location"]["start"]["line"],
                            column=element["location"]["start"]["column"],
                        ),
                        "stop": Position(
                            line=element["location"]["stop"]["line"],
                            column=element["location"]["stop"]["column"],
                        ),
                    },
                    annotation=element["annotation"],
                )
                for element in module_result["types"]
            ],
        )
        for module_result in result["response"]
    ]<|MERGE_RESOLUTION|>--- conflicted
+++ resolved
@@ -310,11 +310,8 @@
                     Attributes(
                         name=attribute["name"],
                         annotation=attribute["annotation"],
-<<<<<<< HEAD
-=======
                         kind=attribute["kind"],
                         final=attribute["final"],
->>>>>>> 9747e0e2
                     )
                     for attribute in response["response"]["attributes"]
                 ]
