# Copyright (c) Meta Platforms, Inc. and affiliates.
#
# This source code is licensed under the MIT license found in the
# LICENSE file in the root directory of this source tree.

"""
TODO(T132414938) Add a module-level docstring
"""


from __future__ import annotations

import asyncio
import dataclasses
import json
import logging
import os
import subprocess
import tempfile
import traceback
from pathlib import Path
from typing import Dict, List, Optional, Sequence, Union

from .. import error, identifiers, json_rpc, log, timer, version
from ..language_server import connections, features, protocol as lsp
from . import (
    backend_arguments,
    background,
    incremental,
    log_lsp_event,
    pyre_language_server,
    pyre_server_options,
    request_handler,
    server_event,
    server_state as state,
    start,
    subscription,
)
from .initialization import (
    async_try_initialize_loop,
    InitializationExit,
    InitializationFailure,
    InitializationSuccess,
)

from .pyre_server_options import PyreServerOptionsReader
from .server_state import ServerState


LOG: logging.Logger = logging.getLogger(__name__)

COMMAND_NAME = "persistent"

CONSECUTIVE_START_ATTEMPT_THRESHOLD: int = 5


def read_server_options(
    server_options_reader: pyre_server_options.PyreServerOptionsReader,
    remote_logging: Optional[backend_arguments.RemoteLogging],
) -> "pyre_server_options.PyreServerOptions":
    try:
        LOG.info("Reading Pyre server configurations...")
        return server_options_reader()
    except Exception:
        log_lsp_event._log_lsp_event(
            remote_logging=remote_logging,
            event=log_lsp_event.LSPEvent.NOT_CONFIGURED,
            normals={
                "exception": traceback.format_exc(),
            },
        )
        raise


def process_initialize_request(
    parameters: lsp.InitializeParameters,
    language_server_features: Optional[features.LanguageServerFeatures] = None,
) -> lsp.InitializeResult:
    LOG.info(
        f"Received initialization request from {parameters.client_info} "
        f" (pid = {parameters.process_id})"
    )
    if language_server_features is None:
        language_server_features = features.LanguageServerFeatures()
    server_info = lsp.Info(name="pyre", version=version.__version__)
    server_capabilities = lsp.ServerCapabilities(
        text_document_sync=lsp.TextDocumentSyncOptions(
            open_close=True,
            change=lsp.TextDocumentSyncKind.FULL,
            save=lsp.SaveOptions(include_text=False),
        ),
        **language_server_features.capabilities(),
    )
    return lsp.InitializeResult(
        capabilities=server_capabilities, server_info=server_info
    )


async def try_initialize(
    input_channel: connections.AsyncTextReader,
    output_channel: connections.AsyncTextWriter,
    server_options: pyre_server_options.PyreServerOptions,
) -> Union[InitializationSuccess, InitializationFailure, InitializationExit]:
    """
    Read an LSP message from the input channel and try to initialize an LSP
    server. Also write to the output channel with proper response if the input
    message is a request instead of a notification.

    The function can return one of three possibilities:
    - If the initialization succeeds, return `InitializationSuccess`.
    - If the initialization fails, return `InitializationFailure`. There could
      be many reasons for the failure: The incoming LSP message may not be an
      initiailization request. The incoming LSP request may be malformed. Or the
      client may not complete the handshake by sending back an `initialized` request.
    - If an exit notification is received, return `InitializationExit`. The LSP
      spec allows exiting a server without a preceding initialize request.
    """
    request = None
    try:
        request = await lsp.read_json_rpc(input_channel)
        LOG.debug(f"Received pre-initialization LSP request: {request}")

        request_id = request.id
        if request_id is None:
            return (
                InitializationExit()
                if request.method == "exit"
                else InitializationFailure()
            )
        if request.method != "initialize":
            raise lsp.ServerNotInitializedError("An initialize request is needed.")
        request_parameters = request.parameters
        if request_parameters is None:
            raise lsp.ServerNotInitializedError(
                "Missing parameters for initialize request."
            )
        initialize_parameters = lsp.InitializeParameters.from_json_rpc_parameters(
            request_parameters
        )

        result = process_initialize_request(
            initialize_parameters, server_options.language_server_features
        )
        await lsp.write_json_rpc_ignore_connection_error(
            output_channel,
            json_rpc.SuccessResponse(
                id=request_id,
                activity_key=request.activity_key,
                result=result.to_dict(),
            ),
        )

        initialized_notification = await lsp.read_json_rpc(input_channel)
        if initialized_notification.method == "shutdown":
            try:
                await pyre_language_server._wait_for_exit(input_channel, output_channel)
            except lsp.ReadChannelClosedError:
                # This error can happen when the connection gets closed unilaterally
                # from the language client, which causes issue when we try to access
                # the input channel. This usually signals that the language client
                # has exited, which implies that the language server should do that
                # as well.
                LOG.info("Initialization connection closed by LSP client")
            return InitializationExit()
        if initialized_notification.method != "initialized":
            actual_message = json.dumps(initialized_notification.json())
            raise lsp.ServerNotInitializedError(
                "Failed to receive an `initialized` request from client. "
                + f"Got {log.truncate(actual_message, 100)}"
            )

        return InitializationSuccess(
            client_capabilities=initialize_parameters.capabilities,
            client_info=initialize_parameters.client_info,
            initialization_options=initialize_parameters.initialization_options,
        )
    except json_rpc.JSONRPCException as json_rpc_error:
        await lsp.write_json_rpc_ignore_connection_error(
            output_channel,
            json_rpc.ErrorResponse(
                id=request.id if request is not None else None,
                activity_key=request.activity_key if request is not None else None,
                code=json_rpc_error.error_code(),
                message=str(json_rpc_error),
                data={"retry": False},
            ),
        )
        return InitializationFailure(exception=json_rpc_error)
    except lsp.ReadChannelClosedError:
        return InitializationExit()


async def _publish_diagnostics(
    output_channel: connections.AsyncTextWriter,
    path: Path,
    diagnostics: Sequence[lsp.Diagnostic],
) -> None:
    LOG.debug(f"Publish diagnostics for {path}: {diagnostics}")
    await lsp.write_json_rpc(
        output_channel,
        json_rpc.Request(
            method="textDocument/publishDiagnostics",
            parameters=json_rpc.ByNameParameters(
                {
                    "uri": lsp.DocumentUri.from_file_path(path).unparse(),
                    "diagnostics": [diagnostic.to_dict() for diagnostic in diagnostics],
                }
            ),
        ),
    )


async def _read_server_response(
    server_input_channel: connections.AsyncTextReader,
) -> str:
    return await server_input_channel.read_until(separator="\n")


@dataclasses.dataclass(frozen=True)
class StartSuccess:
    pass


@dataclasses.dataclass(frozen=True)
class BuckStartFailure:
    message: str


@dataclasses.dataclass(frozen=True)
class OtherStartFailure:
    message: str
    detail: str


async def _start_pyre_server(
    binary_location: str,
    pyre_arguments: start.Arguments,
    flavor: identifiers.PyreFlavor,
) -> Union[StartSuccess, BuckStartFailure, OtherStartFailure]:
    try:
        with backend_arguments.temporary_argument_file(
            pyre_arguments
        ) as argument_file_path:
            server_environment = {
                **os.environ,
                # This is to make sure that backend server shares the socket root
                # directory with the client.
                # TODO(T77556312): It might be cleaner to turn this into a
                # configuration option instead.
                "TMPDIR": tempfile.gettempdir(),
            }

            with start.background_server_log_file(
                Path(pyre_arguments.base_arguments.log_path),
                flavor=flavor,
            ) as server_stderr:
                server_start_command = (
                    "newserver"
                    if flavor != identifiers.PyreFlavor.CODE_NAVIGATION
                    else "code-navigation"
                )
                server_process = await asyncio.create_subprocess_exec(
                    binary_location,
                    server_start_command,
                    str(argument_file_path),
                    stdout=subprocess.PIPE,
                    stderr=server_stderr,
                    env=server_environment,
                    start_new_session=True,
                )

            server_stdout = server_process.stdout
            if server_stdout is None:
                raise RuntimeError(
                    "asyncio.create_subprocess_exec failed to set up a pipe for "
                    "server stdout"
                )

            await server_event.Waiter(wait_on_initialization=True).async_wait_on(
                connections.AsyncTextReader(
                    connections.StreamBytesReader(server_stdout)
                )
            )

        return StartSuccess()
    except server_event.ServerStartException as error:
        message = str(error)
        LOG.error(message)
        if error.kind == server_event.ErrorKind.BUCK_USER:
            return BuckStartFailure(message)
        # We know where the exception come from. Let's keep the error details
        # succinct.
        return OtherStartFailure(message=message, detail=message)
    except Exception as error:
        # These exceptions are unexpected. Let's keep verbose stack traces to
        # help with post-mortem analyses.
        message = str(error)
        detail = traceback.format_exc()
        LOG.error(f"{detail}")
        return OtherStartFailure(message=message, detail=detail)


def type_error_to_diagnostic(type_error: error.Error) -> lsp.Diagnostic:
    return lsp.Diagnostic(
        range=lsp.LspRange(
            start=lsp.LspPosition(
                line=type_error.line - 1, character=type_error.column
            ),
            end=lsp.LspPosition(
                line=type_error.stop_line - 1, character=type_error.stop_column
            ),
        ),
        message=type_error.description,
        severity=lsp.DiagnosticSeverity.ERROR,
        code=None,
        source="Pyre",
    )


def type_errors_to_diagnostics(
    type_errors: Sequence[error.Error],
) -> Dict[Path, List[lsp.Diagnostic]]:
    result: Dict[Path, List[lsp.Diagnostic]] = {}
    for type_error in type_errors:
        result.setdefault(type_error.path, []).append(
            type_error_to_diagnostic(type_error)
        )
    return result


def _client_has_status_bar_support(
    client_capabilities: lsp.ClientCapabilities,
) -> bool:
    window_capabilities = client_capabilities.window
    if window_capabilities is not None:
        return window_capabilities.status is not None
    return False


async def _write_status(
    output_channel: connections.AsyncTextWriter,
    message: str,
    short_message: Optional[str] = None,
    level: lsp.MessageType = lsp.MessageType.INFO,
) -> None:
    await lsp.write_json_rpc(
        output_channel,
        json_rpc.Request(
            id=0,  # the value doesn't matter but the existence does
            method="window/showStatus",
            parameters=json_rpc.ByNameParameters(
                {
                    "type": int(level),
                    "message": message,
                    **(
                        {} if short_message is None else {"shortMessage": short_message}
                    ),
                }
            ),
        ),
    )


async def _write_notification(
    output_channel: connections.AsyncTextWriter,
    message: str,
    short_message: Optional[str] = None,
    level: lsp.MessageType = lsp.MessageType.INFO,
) -> None:
    await lsp.write_json_rpc(
        output_channel,
        json_rpc.Request(
            method="window/showMessage",
            parameters=json_rpc.ByNameParameters(
                {
                    "type": int(level),
                    "message": (
                        message
                        if short_message is None
                        else f"{short_message}: {message}"
                    ),
                }
            ),
        ),
    )


class PyreDaemonShutdown(Exception):
    pass


class ClientStatusMessageHandler:
    def __init__(
        self,
        client_output_channel: connections.AsyncTextWriter,
        server_state: ServerState,
    ) -> None:
        self.client_output_channel = client_output_channel
        self.server_state = server_state

    def get_status_updates_availability(self) -> features.StatusUpdatesAvailability:
        return self.server_state.server_options.language_server_features.status_updates

    async def show_notification_message_to_client(
        self,
        message: str,
        level: lsp.MessageType = lsp.MessageType.INFO,
    ) -> None:
        await _write_notification(self.client_output_channel, message, level=level)

    async def show_status_message_to_client(
        self,
        message: str,
        short_message: Optional[str] = None,
        level: lsp.MessageType = lsp.MessageType.INFO,
        fallback_to_notification: bool = False,
    ) -> None:
        if self.get_status_updates_availability().is_disabled():
            return
        if _client_has_status_bar_support(self.server_state.client_capabilities):
            await _write_status(
                self.client_output_channel, message, short_message, level
            )
        elif fallback_to_notification:
            await _write_notification(
                self.client_output_channel, message, short_message, level
            )

    async def log_and_show_status_message_to_client(
        self,
        message: str,
        short_message: Optional[str] = None,
        level: lsp.MessageType = lsp.MessageType.INFO,
        fallback_to_notification: bool = False,
    ) -> None:
        log_message = (
            message if short_message is None else f"[{short_message}] {message}"
        )
        if level == lsp.MessageType.ERROR:
            LOG.error(log_message)
        elif level == lsp.MessageType.WARNING:
            LOG.warning(log_message)
        elif level == lsp.MessageType.INFO:
            LOG.info(log_message)
        else:
            LOG.debug(log_message)
        await self.show_status_message_to_client(
            message, short_message, level, fallback_to_notification
        )


class ClientTypeErrorHandler:
    def __init__(
        self,
        client_output_channel: connections.AsyncTextWriter,
        server_state: ServerState,
        remote_logging: Optional[backend_arguments.RemoteLogging] = None,
    ) -> None:
        self.client_output_channel = client_output_channel
        self.remote_logging = remote_logging
        self.server_state = server_state

    def update_type_errors(self, type_errors: Sequence[error.Error]) -> None:
        LOG.info(
            "Refreshing type errors received from Pyre server. "
            f"Total number of type errors is {len(type_errors)}."
        )
        incremental.log_error_statistics(
            remote_logging=self.remote_logging,
            type_errors=type_errors,
            command_name=COMMAND_NAME,
        )
        self.server_state.diagnostics = type_errors_to_diagnostics(type_errors)

    async def clear_type_errors_for_client(self) -> None:
        for path in self.server_state.diagnostics:
            await _publish_diagnostics(self.client_output_channel, path, [])
        last_update_timer = self.server_state.last_diagnostic_update_timer
        log_lsp_event._log_lsp_event(
            self.remote_logging,
            log_lsp_event.LSPEvent.COVERED,
            integers={"duration": int(last_update_timer.stop_in_millisecond())},
        )
        # Reset the timestamp to avoid duplicate counting
        last_update_timer.reset()

    async def show_type_errors_to_client(self) -> None:
        for path, diagnostics in self.server_state.diagnostics.items():
            await _publish_diagnostics(self.client_output_channel, path, diagnostics)
        self.server_state.last_diagnostic_update_timer.reset()


READY_MESSAGE: str = "Pyre has completed an incremental check and is currently watching on further source changes."
READY_SHORT: str = "Pyre Ready"


class PyreDaemonLaunchAndSubscribeHandler(background.Task):
    server_options_reader: PyreServerOptionsReader
    remote_logging: Optional[backend_arguments.RemoteLogging]
    server_state: ServerState
    client_status_message_handler: ClientStatusMessageHandler
    client_type_error_handler: ClientTypeErrorHandler

    def __init__(
        self,
        server_options_reader: PyreServerOptionsReader,
        server_state: ServerState,
        client_status_message_handler: ClientStatusMessageHandler,
        client_type_error_handler: ClientTypeErrorHandler,
        remote_logging: Optional[backend_arguments.RemoteLogging] = None,
    ) -> None:
        self.server_options_reader = server_options_reader
        self.remote_logging = remote_logging
        self.server_state = server_state
        self.client_status_message_handler = client_status_message_handler
        self.client_type_error_handler = client_type_error_handler

    def get_type_errors_availability(self) -> features.TypeErrorsAvailability:
        return self.server_state.server_options.language_server_features.type_errors

    async def handle_type_error_subscription(
        self, type_error_subscription: subscription.TypeErrors
    ) -> None:
        await self.client_type_error_handler.clear_type_errors_for_client()
        self.client_type_error_handler.update_type_errors(
            type_error_subscription.errors
        )
        self.server_state.server_last_status = state.ServerStatus.READY
        await self.client_type_error_handler.show_type_errors_to_client()
        await self.client_status_message_handler.log_and_show_status_message_to_client(
            READY_MESSAGE,
            short_message=READY_SHORT,
            level=lsp.MessageType.INFO,
        )

    async def handle_status_update_subscription(
        self, status_update_subscription: subscription.StatusUpdate
    ) -> None:
        if not self.get_type_errors_availability().is_disabled():
            await self.client_type_error_handler.clear_type_errors_for_client()
        if status_update_subscription.kind == "Rebuilding":
            self.server_state.server_last_status = state.ServerStatus.BUCK_BUILDING
            await self.client_status_message_handler.log_and_show_status_message_to_client(
                "Pyre is busy rebuilding the project for type checking...",
                short_message="Pyre (waiting for Buck)",
                level=lsp.MessageType.WARNING,
            )
        elif status_update_subscription.kind == "Rechecking":
            self.server_state.server_last_status = state.ServerStatus.INCREMENTAL_CHECK
            await self.client_status_message_handler.log_and_show_status_message_to_client(
                "Pyre is busy re-type-checking the project...",
                short_message="Pyre (checking)",
                level=lsp.MessageType.WARNING,
            )
        elif status_update_subscription.kind == "Ready":
            self.server_state.server_last_status = state.ServerStatus.READY
            await self.client_status_message_handler.log_and_show_status_message_to_client(
                READY_MESSAGE,
                short_message=READY_SHORT,
                level=lsp.MessageType.INFO,
            )

    async def handle_error_subscription(
        self, error_subscription: subscription.Error
    ) -> None:
        message = error_subscription.message
        LOG.info(f"Received error from subscription channel: {message}")
        raise PyreDaemonShutdown(message)

    async def _handle_subscription_body(
        self, subscription_body: subscription.Body
    ) -> None:
        if isinstance(subscription_body, subscription.TypeErrors):
            await self.handle_type_error_subscription(subscription_body)
        elif isinstance(subscription_body, subscription.StatusUpdate):
            await self.handle_status_update_subscription(subscription_body)
        elif isinstance(subscription_body, subscription.Error):
            await self.handle_error_subscription(subscription_body)

    async def _run_subscription_loop(
        self,
        subscription_name: str,
        server_input_channel: connections.AsyncTextReader,
        server_output_channel: connections.AsyncTextWriter,
    ) -> None:
        while True:
            raw_subscription_response = await _read_server_response(
                server_input_channel
            )
            subscription_response = subscription.Response.parse(
                raw_subscription_response
            )
            if subscription_name == subscription_response.name:
                await self._handle_subscription_body(subscription_response.body)

    async def _subscribe_to_type_errors(
        self,
        server_input_channel: connections.AsyncTextReader,
        server_output_channel: connections.AsyncTextWriter,
    ) -> None:
        subscription_name = f"persistent_{os.getpid()}"
        await server_output_channel.write(
            f'["SubscribeToTypeErrors", "{subscription_name}"]\n'
        )
        first_response = await _read_server_response(server_input_channel)
        initial_type_errors = incremental.parse_type_error_response(first_response)
        self.client_type_error_handler.update_type_errors(initial_type_errors)
        await self.client_type_error_handler.show_type_errors_to_client()
        await self._run_subscription_loop(
            subscription_name,
            server_input_channel,
            server_output_channel,
        )

    async def _subscribe_to_state_changes(
        self,
        server_input_channel: connections.AsyncTextReader,
        server_output_channel: connections.AsyncTextWriter,
    ) -> None:
        subscription_name = f"persistent_{os.getpid()}"
        await server_output_channel.write(
            f'["SubscribeToStateChanges", "{subscription_name}"]\n'
        )
        first_response = await _read_server_response(server_input_channel)
        if json.loads(first_response) != ["Ok"]:
            raise ValueError(
                f"Unexpected server response to SubscribeToStateChanges: {first_response!r}"
            )
        await self._run_subscription_loop(
            subscription_name,
            server_input_channel,
            server_output_channel,
        )

    async def _subscribe(
        self,
        server_input_channel: connections.AsyncTextReader,
        server_output_channel: connections.AsyncTextWriter,
    ) -> None:
        if self.get_type_errors_availability().is_enabled():
            await self._subscribe_to_type_errors(
                server_input_channel,
                server_output_channel,
            )
        else:
            await self._subscribe_to_state_changes(
                server_input_channel,
                server_output_channel,
            )

    async def subscribe(
        self,
        server_input_channel: connections.AsyncTextReader,
        server_output_channel: connections.AsyncTextWriter,
    ) -> None:
        try:
            await self._subscribe(
                server_input_channel,
                server_output_channel,
            )
        finally:
            await self.client_status_message_handler.show_status_message_to_client(
                "Lost connection to the background Pyre Server. "
                "This usually happens when Pyre detect changes in project which "
                "it was not able to handle incrementally. "
                "A new Pyre server will be started next time you open or save "
                "a .py file",
                short_message="Pyre Stopped",
                level=lsp.MessageType.ERROR,
                fallback_to_notification=True,
            )
            await self.client_type_error_handler.clear_type_errors_for_client()
            self.server_state.diagnostics = {}

    @staticmethod
    def _auxiliary_logging_info(
        server_options: pyre_server_options.PyreServerOptions,
    ) -> Dict[str, Optional[str]]:
        relative_local_root = (
            server_options.start_arguments.base_arguments.relative_local_root
        )
        return {
            "binary": server_options.binary,
            "log_path": server_options.start_arguments.base_arguments.log_path,
            "global_root": (server_options.start_arguments.base_arguments.global_root),
            **(
                {}
                if relative_local_root is None
                else {"local_root": relative_local_root}
            ),
        }

    async def _try_connect_and_subscribe(
        self,
        server_options: pyre_server_options.PyreServerOptions,
        socket_path: Path,
        connection_timer: timer.Timer,
        is_preexisting: bool,
    ) -> None:
        project_identifier = server_options.project_identifier
        async with connections.connect_async(socket_path) as (
            input_channel,
            output_channel,
        ):
            if is_preexisting:
                await self.client_status_message_handler.log_and_show_status_message_to_client(
                    "Established connection with existing Pyre server at "
                    f"`{project_identifier}`.",
                    short_message="Pyre Ready",
                    level=lsp.MessageType.INFO,
                    fallback_to_notification=True,
                )
            else:
                await self.client_status_message_handler.log_and_show_status_message_to_client(
                    f"Pyre server at `{project_identifier}` has been initialized.",
                    short_message="Pyre Ready",
                    level=lsp.MessageType.INFO,
                    fallback_to_notification=True,
                )
            self.server_state.consecutive_start_failure = 0
            self.server_state.is_user_notified_on_buck_failure = False
            log_lsp_event._log_lsp_event(
                remote_logging=self.remote_logging,
                event=log_lsp_event.LSPEvent.CONNECTED,
                integers={"duration": int(connection_timer.stop_in_millisecond())},
                normals={
                    "connected_to": (
                        "already_running_server"
                        if is_preexisting
                        else "newly_started_server"
                    ),
                    **self._auxiliary_logging_info(server_options),
                },
            )
            self.server_state.server_last_status = state.ServerStatus.READY
            await self.subscribe(input_channel, output_channel)

    async def launch_and_subscribe(
        self,
        server_options: pyre_server_options.PyreServerOptions,
    ) -> state.ServerStatus:
        project_identifier = server_options.project_identifier
        start_arguments = server_options.start_arguments
        socket_path = server_options.get_socket_path()
        flavor = server_options.flavor

        connection_timer = timer.Timer()
        try:
            await self._try_connect_and_subscribe(
                server_options,
                socket_path,
                connection_timer,
                is_preexisting=True,
            )
            # Unreachable code because _try_connect_and_subscribe may never terminate.
            return state.ServerStatus.READY
        except connections.ConnectionFailure:
            pass

        await self.client_status_message_handler.log_and_show_status_message_to_client(
            f"Starting a new Pyre server at `{project_identifier}` in "
            "the background.",
            short_message="Starting Pyre...",
            level=lsp.MessageType.WARNING,
            fallback_to_notification=True,
        )
        start_status = await _start_pyre_server(
            server_options.binary,
            start_arguments,
            flavor,
        )
        if isinstance(start_status, StartSuccess):
            await self._try_connect_and_subscribe(
                server_options,
                socket_path,
                connection_timer,
                is_preexisting=False,
            )
            return state.ServerStatus.READY
        if isinstance(start_status, BuckStartFailure):
            # Buck start failures are intentionally not counted towards
            # `consecutive_start_failure` -- they happen far too often in practice
            # so we do not want them to trigger suspensions.
            log_lsp_event._log_lsp_event(
                remote_logging=self.remote_logging,
                event=log_lsp_event.LSPEvent.NOT_CONNECTED,
                integers={"duration": int(connection_timer.stop_in_millisecond())},
                normals={
                    **self._auxiliary_logging_info(server_options),
                    "exception": str(start_status.message),
                },
            )
            if not self.server_state.is_user_notified_on_buck_failure:
                await self.client_status_message_handler.show_notification_message_to_client(
                    f"Cannot start a new Pyre server at `{project_identifier}` "
                    "due to Buck failure. If you added or changed a target, "
                    "make sure the target file is parsable and the owning "
                    "targets are buildable by Buck. If you removed a target, "
                    "make sure that target is not explicitly referenced from the "
                    "Pyre configuration file of the containing project.",
                    level=lsp.MessageType.ERROR,
                )
                self.server_state.is_user_notified_on_buck_failure = True
            await self.client_status_message_handler.show_status_message_to_client(
                f"Cannot start a new Pyre server at `{project_identifier}`. "
                f"{start_status.message}",
                short_message="Pyre Stopped",
                level=lsp.MessageType.INFO,
                fallback_to_notification=False,
            )
            return state.ServerStatus.NOT_CONNECTED
        if isinstance(start_status, OtherStartFailure):
            self.server_state.consecutive_start_failure += 1
            if (
                self.server_state.consecutive_start_failure
                < CONSECUTIVE_START_ATTEMPT_THRESHOLD
            ):
                log_lsp_event._log_lsp_event(
                    remote_logging=self.remote_logging,
                    event=log_lsp_event.LSPEvent.NOT_CONNECTED,
                    integers={"duration": int(connection_timer.stop_in_millisecond())},
                    normals={
                        **self._auxiliary_logging_info(server_options),
                        "exception": str(start_status.detail),
                    },
                )
                await self.client_status_message_handler.show_status_message_to_client(
                    f"Cannot start a new Pyre server at `{project_identifier}`. "
                    f"{start_status.message}",
                    short_message="Pyre Stopped",
                    level=lsp.MessageType.INFO,
                    fallback_to_notification=True,
                )
                return state.ServerStatus.NOT_CONNECTED
            log_lsp_event._log_lsp_event(
                remote_logging=self.remote_logging,
                event=log_lsp_event.LSPEvent.SUSPENDED,
                integers={"duration": int(connection_timer.stop_in_millisecond())},
                normals={
                    **self._auxiliary_logging_info(server_options),
                    "exception": str(start_status.detail),
                },
            )
            await self.client_status_message_handler.show_status_message_to_client(
                f"Pyre server restart at `{project_identifier}` has been "
                "failing repeatedly. Disabling The Pyre plugin for now.",
                short_message="Pyre Disabled",
                level=lsp.MessageType.ERROR,
                fallback_to_notification=True,
            )
            return state.ServerStatus.SUSPENDED
        raise RuntimeError("Impossible type for `start_status`")

    async def run(self) -> None:
        """
        Reread the server start options, which can change due to configuration
        reloading, and run with error logging.
        """
        server_options = read_server_options(
            self.server_options_reader, self.remote_logging
        )
        # Update the server options, which can change if the config is modified
        self.server_state.server_options = server_options
        session_timer = timer.Timer()
        error_message: Optional[str] = None
        try:
            LOG.info(f"Starting Pyre server from configuration: {server_options}")
            await self.launch_and_subscribe(server_options)
        except asyncio.CancelledError:
            error_message = "Explicit termination request"
            self.server_state.server_last_status = state.ServerStatus.DISCONNECTED
            raise
        except PyreDaemonShutdown as error:
            error_message = f"Pyre server shutdown: {error}"
            self.server_state.server_last_status = state.ServerStatus.DISCONNECTED
        except BaseException:
            error_message = traceback.format_exc()
            self.server_state.server_last_status = state.ServerStatus.DISCONNECTED
            raise
        finally:
            log_lsp_event._log_lsp_event(
                remote_logging=self.remote_logging,
                event=log_lsp_event.LSPEvent.DISCONNECTED,
                integers={"duration": int(session_timer.stop_in_millisecond())},
                normals={
                    **self._auxiliary_logging_info(server_options),
                    **(
                        {"exception": error_message}
                        if error_message is not None
                        else {}
                    ),
                },
            )


<<<<<<< HEAD
async def try_initialize_loop(
    server_options: pyre_server_options.PyreServerOptions,
    input_channel: connections.AsyncTextReader,
    output_channel: connections.AsyncTextWriter,
    remote_logging: Optional[backend_arguments.RemoteLogging],
) -> InitializationSuccess | InitializationExit:
    while True:
        initialize_result = await try_initialize(
            input_channel, output_channel, server_options
        )
        if isinstance(initialize_result, InitializationExit):
            LOG.info("Received exit request before initialization.")
            return initialize_result
        if isinstance(initialize_result, InitializationSuccess):
            LOG.info("Initialization successful.")
            return initialize_result
        if isinstance(initialize_result, InitializationFailure):
            exception = initialize_result.exception
            message = (
                str(exception) if exception is not None else "ignoring notification"
            )
            LOG.info(f"Initialization failed: {message}")
            log_lsp_event._log_lsp_event(
                remote_logging=remote_logging,
                event=log_lsp_event.LSPEvent.NOT_INITIALIZED,
                normals=(
                    {
                        "exception": message,
                    }
                ),
            )
            # Loop until we get either InitializeExit or InitializeSuccess
        else:
            raise RuntimeError("Cannot determine the type of initialize_result")


=======
>>>>>>> 3d6730b3
async def run_persistent(
    server_options_reader: pyre_server_options.PyreServerOptionsReader,
    remote_logging: Optional[backend_arguments.RemoteLogging],
) -> int:
    initial_server_options = read_server_options(
        server_options_reader, remote_logging=None
    )
    stdin, stdout = await connections.create_async_stdin_stdout()

    initialize_result = await async_try_initialize_loop(
        initial_server_options, stdin, stdout, remote_logging, try_initialize
    )
    if isinstance(initialize_result, InitializationExit):
        return 0

    client_info = initialize_result.client_info
    log_lsp_event._log_lsp_event(
        remote_logging=remote_logging,
        event=log_lsp_event.LSPEvent.INITIALIZED,
        normals=(
            {}
            if client_info is None
            else {
                "lsp client name": client_info.name,
                "lsp client version": client_info.version,
            }
        ),
    )

    client_capabilities = initialize_result.client_capabilities
    LOG.debug(f"Client capabilities: {client_capabilities}")
    server_state = state.ServerState(
        client_capabilities=client_capabilities,
        server_options=initial_server_options,
    )
    server = pyre_language_server.PyreLanguageServer(
        input_channel=stdin,
        output_channel=stdout,
        server_state=server_state,
        daemon_manager=background.TaskManager(
            PyreDaemonLaunchAndSubscribeHandler(
                server_options_reader=server_options_reader,
                remote_logging=remote_logging,
                server_state=server_state,
                client_status_message_handler=ClientStatusMessageHandler(
                    stdout, server_state
                ),
                client_type_error_handler=ClientTypeErrorHandler(
                    stdout, server_state, remote_logging
                ),
            )
        ),
        handler=request_handler.RequestHandler(
            server_state=server_state,
        ),
    )
    return await server.run()


def run(
    read_server_options: pyre_server_options.PyreServerOptionsReader,
    remote_logging: Optional[backend_arguments.RemoteLogging],
) -> int:
    command_timer = timer.Timer()
    error_message: Optional[str] = None
    try:
        return asyncio.get_event_loop().run_until_complete(
            run_persistent(
                read_server_options,
                remote_logging,
            )
        )
    except Exception:
        error_message = traceback.format_exc()
        LOG.exception("Uncaught error in persistent.run")
        return 1
    finally:
        log_lsp_event._log_lsp_event(
            remote_logging,
            log_lsp_event.LSPEvent.STOPPED,
            integers={"duration": int(command_timer.stop_in_millisecond())},
            normals={
                **({"exception": error_message} if error_message is not None else {})
            },
        )<|MERGE_RESOLUTION|>--- conflicted
+++ resolved
@@ -162,7 +162,7 @@
                 # as well.
                 LOG.info("Initialization connection closed by LSP client")
             return InitializationExit()
-        if initialized_notification.method != "initialized":
+        elif initialized_notification.method != "initialized":
             actual_message = json.dumps(initialized_notification.json())
             raise lsp.ServerNotInitializedError(
                 "Failed to receive an `initialized` request from client. "
@@ -288,9 +288,10 @@
         LOG.error(message)
         if error.kind == server_event.ErrorKind.BUCK_USER:
             return BuckStartFailure(message)
-        # We know where the exception come from. Let's keep the error details
-        # succinct.
-        return OtherStartFailure(message=message, detail=message)
+        else:
+            # We know where the exception come from. Let's keep the error details
+            # succinct.
+            return OtherStartFailure(message=message, detail=message)
     except Exception as error:
         # These exceptions are unexpected. Let's keep verbose stack traces to
         # help with post-mortem analyses.
@@ -334,7 +335,8 @@
     window_capabilities = client_capabilities.window
     if window_capabilities is not None:
         return window_capabilities.status is not None
-    return False
+    else:
+        return False
 
 
 async def _write_status(
@@ -777,7 +779,7 @@
                 is_preexisting=False,
             )
             return state.ServerStatus.READY
-        if isinstance(start_status, BuckStartFailure):
+        elif isinstance(start_status, BuckStartFailure):
             # Buck start failures are intentionally not counted towards
             # `consecutive_start_failure` -- they happen far too often in practice
             # so we do not want them to trigger suspensions.
@@ -809,7 +811,7 @@
                 fallback_to_notification=False,
             )
             return state.ServerStatus.NOT_CONNECTED
-        if isinstance(start_status, OtherStartFailure):
+        elif isinstance(start_status, OtherStartFailure):
             self.server_state.consecutive_start_failure += 1
             if (
                 self.server_state.consecutive_start_failure
@@ -832,24 +834,26 @@
                     fallback_to_notification=True,
                 )
                 return state.ServerStatus.NOT_CONNECTED
-            log_lsp_event._log_lsp_event(
-                remote_logging=self.remote_logging,
-                event=log_lsp_event.LSPEvent.SUSPENDED,
-                integers={"duration": int(connection_timer.stop_in_millisecond())},
-                normals={
-                    **self._auxiliary_logging_info(server_options),
-                    "exception": str(start_status.detail),
-                },
-            )
-            await self.client_status_message_handler.show_status_message_to_client(
-                f"Pyre server restart at `{project_identifier}` has been "
-                "failing repeatedly. Disabling The Pyre plugin for now.",
-                short_message="Pyre Disabled",
-                level=lsp.MessageType.ERROR,
-                fallback_to_notification=True,
-            )
-            return state.ServerStatus.SUSPENDED
-        raise RuntimeError("Impossible type for `start_status`")
+            else:
+                log_lsp_event._log_lsp_event(
+                    remote_logging=self.remote_logging,
+                    event=log_lsp_event.LSPEvent.SUSPENDED,
+                    integers={"duration": int(connection_timer.stop_in_millisecond())},
+                    normals={
+                        **self._auxiliary_logging_info(server_options),
+                        "exception": str(start_status.detail),
+                    },
+                )
+                await self.client_status_message_handler.show_status_message_to_client(
+                    f"Pyre server restart at `{project_identifier}` has been "
+                    "failing repeatedly. Disabling The Pyre plugin for now.",
+                    short_message="Pyre Disabled",
+                    level=lsp.MessageType.ERROR,
+                    fallback_to_notification=True,
+                )
+                return state.ServerStatus.SUSPENDED
+        else:
+            raise RuntimeError("Impossible type for `start_status`")
 
     async def run(self) -> None:
         """
@@ -893,45 +897,6 @@
             )
 
 
-<<<<<<< HEAD
-async def try_initialize_loop(
-    server_options: pyre_server_options.PyreServerOptions,
-    input_channel: connections.AsyncTextReader,
-    output_channel: connections.AsyncTextWriter,
-    remote_logging: Optional[backend_arguments.RemoteLogging],
-) -> InitializationSuccess | InitializationExit:
-    while True:
-        initialize_result = await try_initialize(
-            input_channel, output_channel, server_options
-        )
-        if isinstance(initialize_result, InitializationExit):
-            LOG.info("Received exit request before initialization.")
-            return initialize_result
-        if isinstance(initialize_result, InitializationSuccess):
-            LOG.info("Initialization successful.")
-            return initialize_result
-        if isinstance(initialize_result, InitializationFailure):
-            exception = initialize_result.exception
-            message = (
-                str(exception) if exception is not None else "ignoring notification"
-            )
-            LOG.info(f"Initialization failed: {message}")
-            log_lsp_event._log_lsp_event(
-                remote_logging=remote_logging,
-                event=log_lsp_event.LSPEvent.NOT_INITIALIZED,
-                normals=(
-                    {
-                        "exception": message,
-                    }
-                ),
-            )
-            # Loop until we get either InitializeExit or InitializeSuccess
-        else:
-            raise RuntimeError("Cannot determine the type of initialize_result")
-
-
-=======
->>>>>>> 3d6730b3
 async def run_persistent(
     server_options_reader: pyre_server_options.PyreServerOptionsReader,
     remote_logging: Optional[backend_arguments.RemoteLogging],
