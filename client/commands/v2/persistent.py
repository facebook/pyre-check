# Copyright (c) Facebook, Inc. and its affiliates.
#
# This source code is licensed under the MIT license found in the
# LICENSE file in the root directory of this source tree.

import asyncio
import dataclasses
import enum
import json
import logging
import os
import subprocess
import tempfile
import traceback
from pathlib import Path
from typing import Union, Optional, AsyncIterator, Set, List, Sequence, Dict

import async_generator

from ... import (
    json_rpc,
    error,
    version,
    command_arguments,
    commands,
    configuration as configuration_module,
    statistics,
    version,
)
from . import (
    language_server_protocol as lsp,
    server_connection,
    async_server_connection as connection,
    start,
    stop,
    incremental,
    server_event,
)

LOG: logging.Logger = logging.getLogger(__name__)

CONSECUTIVE_START_ATTEMPT_THRESHOLD: int = 6


class LSPEvent(enum.Enum):
    INITIALIZED = "initialized"
    CONNECTED = "connected"
    NOT_CONNECTED = "not connected"
    DISCONNECTED = "disconnected"
    SUSPENDED = "suspended"


def _log_lsp_event(
    remote_logging: Optional[start.RemoteLogging],
    event: LSPEvent,
    integers: Optional[Dict[str, int]] = None,
    normals: Optional[Dict[str, Optional[str]]] = None,
) -> None:
    if remote_logging is not None:
        logger = remote_logging.logger
        if logger is not None:
            log_identifier = remote_logging.identifier
            statistics.log(
                category=statistics.LoggerCategory.LSP_EVENTS,
                logger=logger,
                integers=integers,
                normals={
                    **(normals or {}),
                    "event": event.value,
                    "pyre client version": version.__version__,
                    **(
                        {"identifier": log_identifier}
                        if log_identifier is not None
                        else {}
                    ),
                },
            )


def process_initialize_request(
    parameters: lsp.InitializeParameters,
) -> lsp.InitializeResult:
    LOG.info(
        f"Received initialization request from {parameters.client_info} "
        f" (pid = {parameters.process_id})"
    )

    server_info = lsp.Info(name="pyre", version=version.__version__)
    server_capabilities = lsp.ServerCapabilities(
        text_document_sync=lsp.TextDocumentSyncOptions(
            open_close=True,
            change=lsp.TextDocumentSyncKind.NONE,
            save=lsp.SaveOptions(include_text=False),
        )
    )
    return lsp.InitializeResult(
        capabilities=server_capabilities, server_info=server_info
    )


@dataclasses.dataclass(frozen=True)
class InitializationSuccess:
    client_capabilities: lsp.ClientCapabilities
    client_info: Optional[lsp.Info] = None
    initialization_options: Optional[lsp.InitializationOptions] = None


@dataclasses.dataclass(frozen=True)
class InitializationFailure:
    exception: Optional[json_rpc.JSONRPCException] = None


@dataclasses.dataclass(frozen=True)
class InitializationExit:
    pass


async def try_initialize(
    input_channel: connection.TextReader,
    output_channel: connection.TextWriter,
) -> Union[InitializationSuccess, InitializationFailure, InitializationExit]:
    """
    Read an LSP message from the input channel and try to initialize an LSP
    server. Also write to the output channel with proper response if the input
    message is a request instead of a notification.

    The function can return one of three possibilities:
    - If the initialization succeeds, return `InitializationSuccess`.
    - If the initialization fails, return `InitializationFailure`. There could
      be many reasons for the failure: The incoming LSP message may not be an
      initiailization request. The incoming LSP request may be malformed. Or the
      client may not complete the handshake by sending back an `initialized` request.
    - If an exit notification is received, return `InitializationExit`. The LSP
      spec allows exiting a server without a preceding initialize request.
    """
    try:
        request = await lsp.read_json_rpc(input_channel)
        LOG.debug(f"Received pre-initialization LSP request: {request}")

        request_id = request.id
        if request_id is None:
            return (
                InitializationExit()
                if request.method == "exit"
                else InitializationFailure()
            )
        if request.method != "initialize":
            raise lsp.ServerNotInitializedError("An initialize request is needed.")
        request_parameters = request.parameters
        if request_parameters is None:
            raise lsp.ServerNotInitializedError(
                "Missing parameters for initialize request."
            )

        initialize_parameters = lsp.InitializeParameters.from_json_rpc_parameters(
            request_parameters
        )
        result = process_initialize_request(initialize_parameters)
        await lsp.write_json_rpc(
            output_channel,
            # pyre-fixme[16]: Pyre doesn't understand `dataclasses_json`
            json_rpc.SuccessResponse(id=request_id, result=result.to_dict()),
        )

        initialized_notification = await lsp.read_json_rpc(input_channel)
        if initialized_notification.method != "initialized":
            raise lsp.ServerNotInitializedError(
                "Failed to receive an `initialized` request from client"
            )

        return InitializationSuccess(
            client_capabilities=initialize_parameters.capabilities,
            client_info=initialize_parameters.client_info,
            initialization_options=initialize_parameters.initialization_options,
        )
    except json_rpc.JSONRPCException as json_rpc_error:
        await lsp.write_json_rpc(
            output_channel,
            json_rpc.ErrorResponse(
                id=request.id,
                code=json_rpc_error.error_code(),
                message=str(json_rpc_error),
                data={"retry": False},
            ),
        )
        return InitializationFailure(exception=json_rpc_error)


@async_generator.asynccontextmanager
async def _read_lsp_request(
    input_channel: connection.TextReader, output_channel: connection.TextWriter
) -> AsyncIterator[json_rpc.Request]:
    try:
        message = await lsp.read_json_rpc(input_channel)
        yield message
    except json_rpc.JSONRPCException as json_rpc_error:
        await lsp.write_json_rpc(
            output_channel,
            json_rpc.ErrorResponse(
                id=message.id,
                code=json_rpc_error.error_code(),
                message=str(json_rpc_error),
            ),
        )


async def _publish_diagnostics(
    output_channel: connection.TextWriter,
    path: Path,
    diagnostics: Sequence[lsp.Diagnostic],
) -> None:
    LOG.debug(f"Publish diagnostics for {path}: {diagnostics}")
    await lsp.write_json_rpc(
        output_channel,
        json_rpc.Request(
            method="textDocument/publishDiagnostics",
            parameters=json_rpc.ByNameParameters(
                {
                    "uri": lsp.DocumentUri.from_file_path(path).unparse(),
                    "diagnostics": [
                        # pyre-fixme[16]: Pyre doesn't understand `dataclasses_json`
                        diagnostic.to_dict()
                        for diagnostic in diagnostics
                    ],
                }
            ),
        ),
    )


@dataclasses.dataclass
class ServerState:
    consecutive_start_failure: int = 0
    opened_documents: Set[Path] = dataclasses.field(default_factory=set)
    diagnostics: Dict[Path, List[lsp.Diagnostic]] = dataclasses.field(
        default_factory=dict
    )


class Server:
    # I/O Channels
    input_channel: connection.TextReader
    output_channel: connection.TextWriter

    # Immutable States
    client_capabilities: lsp.ClientCapabilities

    # Mutable States
    state: ServerState
    pyre_manager: connection.BackgroundTaskManager

    def __init__(
        self,
        input_channel: connection.TextReader,
        output_channel: connection.TextWriter,
        client_capabilities: lsp.ClientCapabilities,
        state: ServerState,
        pyre_manager: connection.BackgroundTaskManager,
    ) -> None:
        self.input_channel = input_channel
        self.output_channel = output_channel
        self.client_capabilities = client_capabilities
        self.state = state
        self.pyre_manager = pyre_manager

    async def wait_for_exit(self) -> int:
        while True:
            async with _read_lsp_request(
                self.input_channel, self.output_channel
            ) as request:
                LOG.debug(f"Received post-shutdown request: {request}")

                if request.method == "exit":
                    return 0
                else:
                    raise json_rpc.InvalidRequestError("LSP server has been shut down")

    async def _try_restart_pyre_server(self) -> None:
        if self.state.consecutive_start_failure < CONSECUTIVE_START_ATTEMPT_THRESHOLD:
            await self.pyre_manager.ensure_task_running()
        else:
            LOG.info(
                "Not restarting Pyre since failed consecutive start attempt limit"
                " has been reached."
            )

    async def process_open_request(
        self, parameters: lsp.DidOpenTextDocumentParameters
    ) -> None:
        document_path = parameters.text_document.document_uri().to_file_path()
        if document_path is None:
            raise json_rpc.InvalidRequestError(
                f"Document URI is not a file: {parameters.text_document.uri}"
            )
        self.state.opened_documents.add(document_path)
        LOG.info(f"File opened: {document_path}")

        # Attempt to trigger a background Pyre server start on each file open
        if not self.pyre_manager.is_task_running():
            await self._try_restart_pyre_server()
        else:
            document_diagnostics = self.state.diagnostics.get(document_path, None)
            if document_diagnostics is not None:
                LOG.info(f"Update diagnostics for {document_path}")
                await _publish_diagnostics(
                    self.output_channel, document_path, document_diagnostics
                )

    async def process_close_request(
        self, parameters: lsp.DidCloseTextDocumentParameters
    ) -> None:
        document_path = parameters.text_document.document_uri().to_file_path()
        if document_path is None:
            raise json_rpc.InvalidRequestError(
                f"Document URI is not a file: {parameters.text_document.uri}"
            )
        try:
            self.state.opened_documents.remove(document_path)
            LOG.info(f"File closed: {document_path}")

            if document_path in self.state.diagnostics:
                LOG.info(f"Clear diagnostics for {document_path}")
                await _publish_diagnostics(self.output_channel, document_path, [])
        except KeyError:
            LOG.warning(f"Trying to close an un-opened file: {document_path}")

    async def process_did_save_request(
        self, parameters: lsp.DidSaveTextDocumentParameters
    ) -> None:
        document_path = parameters.text_document.document_uri().to_file_path()
        if document_path is None:
            raise json_rpc.InvalidRequestError(
                f"Document URI is not a file: {parameters.text_document.uri}"
            )

        # Attempt to trigger a background Pyre server start on each file save
        if (
            not self.pyre_manager.is_task_running()
            and document_path in self.state.opened_documents
        ):
            await self._try_restart_pyre_server()

    async def _run(self) -> int:
        while True:
            async with _read_lsp_request(
                self.input_channel, self.output_channel
            ) as request:
                LOG.debug(f"Received LSP request: {request}")

                if request.method == "exit":
                    return commands.ExitCode.FAILURE
                elif request.method == "shutdown":
                    lsp.write_json_rpc(
                        self.output_channel,
                        json_rpc.SuccessResponse(id=request.id, result=None),
                    )
                    return await self.wait_for_exit()
                elif request.method == "textDocument/didOpen":
                    parameters = request.parameters
                    if parameters is None:
                        raise json_rpc.InvalidRequestError(
                            "Missing parameters for didOpen method"
                        )
                    await self.process_open_request(
                        lsp.DidOpenTextDocumentParameters.from_json_rpc_parameters(
                            parameters
                        )
                    )
                elif request.method == "textDocument/didClose":
                    parameters = request.parameters
                    if parameters is None:
                        raise json_rpc.InvalidRequestError(
                            "Missing parameters for didClose method"
                        )
                    await self.process_close_request(
                        lsp.DidCloseTextDocumentParameters.from_json_rpc_parameters(
                            parameters
                        )
                    )
                elif request.method == "textDocument/didSave":
                    parameters = request.parameters
                    if parameters is None:
                        raise json_rpc.InvalidRequestError(
                            "Missing parameters for didSave method"
                        )
                    await self.process_did_save_request(
                        lsp.DidSaveTextDocumentParameters.from_json_rpc_parameters(
                            parameters
                        )
                    )
                elif request.id is not None:
                    raise lsp.RequestCancelledError("Request not supported yet")

    async def run(self) -> int:
        try:
            await self.pyre_manager.ensure_task_running()
            return await self._run()
        finally:
            await self.pyre_manager.ensure_task_stop()


<<<<<<< HEAD
=======
class PysaServer:
    # I/O Channels
    input_channel: connection.TextReader
    output_channel: connection.TextWriter

    # Immutable States
    client_capabilities: lsp.ClientCapabilities

    # Mutable States
    state: ServerState
    pyre_manager: connection.BackgroundTaskManager

    def __init__(
        self,
        input_channel: connection.TextReader,
        output_channel: connection.TextWriter,
        client_capabilities: lsp.ClientCapabilities,
        state: ServerState,
        pyre_manager: connection.BackgroundTaskManager,
    ) -> None:
        self.input_channel = input_channel
        self.output_channel = output_channel
        self.client_capabilities = client_capabilities
        self.state = state
        self.pyre_manager = pyre_manager

    async def wait_for_exit(self) -> int:
        while True:
            async with _read_lsp_request(
                self.input_channel, self.output_channel
            ) as request:
                LOG.debug(f"Received post-shutdown request: {request}")

                if request.method == "exit":
                    return 0
                else:
                    raise json_rpc.InvalidRequestError("LSP server has been shut down")

    async def _try_restart_pyre_server(self) -> None:
        if self.state.consecutive_start_failure < CONSECUTIVE_START_ATTEMPT_THRESHOLD:
            await self.pyre_manager.ensure_task_running()
        else:
            LOG.info(
                ("Not restarting Pysa since failed consecutive start attempt limit"
                + " has been reached.")
            )

    async def process_open_request(
        self, parameters: lsp.DidOpenTextDocumentParameters
    ) -> None:
        document_path = parameters.text_document.document_uri().to_file_path()
        if document_path is None:
            raise json_rpc.InvalidRequestError(
                f"Document URI is not a file: {parameters.text_document.uri}"
            )
        self.state.opened_documents.add(document_path)
        LOG.info(f"File opened: {document_path}")

        # Attempt to trigger a background Pyre server start on each file open
        if not self.pyre_manager.is_task_running():
            await self._try_restart_pyre_server()
        else:
            document_diagnostics = self.state.diagnostics.get(document_path, None)
            if document_diagnostics is not None:
                LOG.info(f"Update diagnostics for {document_path}")
                await _publish_diagnostics(
                    self.output_channel, document_path, document_diagnostics
                )

    async def process_close_request(
        self, parameters: lsp.DidCloseTextDocumentParameters
    ) -> None:
        document_path = parameters.text_document.document_uri().to_file_path()
        if document_path is None:
            raise json_rpc.InvalidRequestError(
                f"Document URI is not a file: {parameters.text_document.uri}"
            )
        try:
            self.state.opened_documents.remove(document_path)
            LOG.info(f"File closed: {document_path}")

            if document_path in self.state.diagnostics:
                LOG.info(f"Clear diagnostics for {document_path}")
                await _publish_diagnostics(self.output_channel, document_path, [])
        except KeyError:
            LOG.warning(f"Trying to close an un-opened file: {document_path}")

    async def process_did_save_request(
        self, parameters: lsp.DidSaveTextDocumentParameters
    ) -> None:
        document_path = parameters.text_document.document_uri().to_file_path()
        if document_path is None:
            raise json_rpc.InvalidRequestError(
                f"Document URI is not a file: {parameters.text_document.uri}"
            )

        # Attempt to trigger a background Pyre server start on each file save
        if (
            not self.pyre_manager.is_task_running()
            and document_path in self.state.opened_documents
        ):
            await self._try_restart_pyre_server()

    async def _run(self) -> int:
        while True:
            async with _read_lsp_request(
                self.input_channel, self.output_channel
            ) as request:
                LOG.debug(f"Received LSP request: {request}")

                if request.method == "exit":
                    return commands.ExitCode.FAILURE
                elif request.method == "shutdown":
                    lsp.write_json_rpc(
                        self.output_channel,
                        json_rpc.SuccessResponse(id=request.id, result=None),
                    )
                    return await self.wait_for_exit()
                elif request.method == "textDocument/didOpen":
                    parameters = request.parameters
                    if parameters is None:
                        raise json_rpc.InvalidRequestError(
                            "Missing parameters for didOpen method"
                        )
                    await self.process_open_request(
                        lsp.DidOpenTextDocumentParameters.from_json_rpc_parameters(
                            parameters
                        )
                    )
                elif request.method == "textDocument/didClose":
                    parameters = request.parameters
                    if parameters is None:
                        raise json_rpc.InvalidRequestError(
                            "Missing parameters for didClose method"
                        )
                    await self.process_close_request(
                        lsp.DidCloseTextDocumentParameters.from_json_rpc_parameters(
                            parameters
                        )
                    )
                elif request.method == "textDocument/didSave":
                    parameters = request.parameters
                    if parameters is None:
                        raise json_rpc.InvalidRequestError(
                            "Missing parameters for didSave method"
                        )
                    await self.process_did_save_request(
                        lsp.DidSaveTextDocumentParameters.from_json_rpc_parameters(
                            parameters
                        )
                    )
                elif request.id is not None:
                    raise lsp.RequestCancelledError("Request not supported yet")

    async def run(self) -> int:
        try:
            await self.pyre_manager.ensure_task_running()
            return await self._run()
        finally:
            await self.pyre_manager.ensure_task_stop()

>>>>>>> e0c66c1c

@dataclasses.dataclass(frozen=True)
class StartSuccess:
    pass


@dataclasses.dataclass(frozen=True)
class StartFailure:
    detail: str


async def _start_pyre_server(
    binary_location: str, pyre_arguments: start.Arguments
) -> Union[StartSuccess, StartFailure]:
    try:
        with start.server_argument_file(pyre_arguments) as argument_file_path:
            server_environment = {
                **os.environ,
                # This is to make sure that backend server shares the socket root
                # directory with the client.
                # TODO(T77556312): It might be cleaner to turn this into a
                # configuration option instead.
                "TMPDIR": tempfile.gettempdir(),
            }

            with start.background_server_log_file(
                Path(pyre_arguments.log_path)
            ) as server_stderr:
                server_process = await asyncio.create_subprocess_exec(
                    binary_location,
                    "newserver",
                    str(argument_file_path),
                    stdout=subprocess.PIPE,
                    stderr=server_stderr,
                    env=server_environment,
                    start_new_session=True,
                )

            server_stdout = server_process.stdout
            if server_stdout is None:
                raise RuntimeError(
                    "asyncio.create_subprocess_exec failed to set up a pipe for "
                    "server stdout"
                )

            await server_event.Waiter(wait_on_initialization=True).async_wait_on(
                connection.TextReader(connection.StreamBytesReader(server_stdout))
            )

        return StartSuccess()
    except Exception as error:
        detail = traceback.format_exc()
        LOG.error(f"Exception occured during server start. {detail}")
        return StartFailure(detail)


@dataclasses.dataclass(frozen=True)
class SubscriptionResponse:
    name: str
    body: List[error.Error] = dataclasses.field(default_factory=list)


def parse_subscription_response(response: str) -> SubscriptionResponse:
    try:
        response_json = json.loads(response)
        # The response JSON is expected to have the following form:
        # `{"name": "foo", "body": ["TypeErrors", [error_json, ...]]}`
        if isinstance(response_json, dict):
            name = response_json.get("name", None)
            body = response_json.get("body", None)
            if name is not None and body is not None:
                return SubscriptionResponse(
                    name=name, body=incremental.parse_type_error_response_json(body)
                )
        raise incremental.InvalidServerResponse(
            f"Unexpected JSON subscription from server: {response_json}"
        )
    except json.JSONDecodeError as decode_error:
        message = f"Cannot parse subscription as JSON: {decode_error}"
        raise incremental.InvalidServerResponse(message) from decode_error


def type_error_to_diagnostic(type_error: error.Error) -> lsp.Diagnostic:
    return lsp.Diagnostic(
        range=lsp.Range(
            start=lsp.Position(line=type_error.line - 1, character=type_error.column),
            end=lsp.Position(
                line=type_error.stop_line - 1, character=type_error.stop_column
            ),
        ),
        message=type_error.description,
        severity=lsp.DiagnosticSeverity.ERROR,
        code=None,
        source="Pyre",
    )


def type_errors_to_diagnostics(
    type_errors: Sequence[error.Error],
) -> Dict[Path, List[lsp.Diagnostic]]:
    result: Dict[Path, List[lsp.Diagnostic]] = {}
    for type_error in type_errors:
        result.setdefault(type_error.path, []).append(
            type_error_to_diagnostic(type_error)
        )
    return result


class PyreServerHandler(connection.BackgroundTask):
    binary_location: str
    server_identifier: str
    pyre_arguments: start.Arguments
    client_output_channel: connection.TextWriter
    server_state: ServerState

    def __init__(
        self,
        binary_location: str,
        server_identifier: str,
        pyre_arguments: start.Arguments,
        client_output_channel: connection.TextWriter,
        server_state: ServerState,
    ) -> None:
        self.binary_location = binary_location
        self.server_identifier = server_identifier
        self.pyre_arguments = pyre_arguments
        self.client_output_channel = client_output_channel
        self.server_state = server_state

    async def show_message_to_client(
        self, message: str, level: lsp.MessageType = lsp.MessageType.INFO
    ) -> None:
        await lsp.write_json_rpc(
            self.client_output_channel,
            json_rpc.Request(
                method="window/showMessage",
                parameters=json_rpc.ByNameParameters(
                    {"type": int(level), "message": message}
                ),
            ),
        )

    async def log_and_show_message_to_client(
        self, message: str, level: lsp.MessageType = lsp.MessageType.INFO
    ) -> None:
        if level == lsp.MessageType.ERROR:
            LOG.error(message)
        elif level == lsp.MessageType.WARNING:
            LOG.warning(message)
        elif level == lsp.MessageType.INFO:
            LOG.info(message)
        else:
            LOG.debug(message)
        await self.show_message_to_client(message, level)

    def update_type_errors(self, type_errors: Sequence[error.Error]) -> None:
        LOG.info(
            "Refereshing type errors received from Pyre server. "
            f"Total number of type errors is {len(type_errors)}."
        )
        self.server_state.diagnostics = type_errors_to_diagnostics(type_errors)

    async def show_type_errors_to_client(self) -> None:
        for path in self.server_state.opened_documents:
            await _publish_diagnostics(self.client_output_channel, path, [])
            diagnostics = self.server_state.diagnostics.get(path, None)
            if diagnostics is not None:
                await _publish_diagnostics(
                    self.client_output_channel, path, diagnostics
                )

    @async_generator.asynccontextmanager
    async def _read_server_response(
        self, server_input_channel: connection.TextReader
    ) -> AsyncIterator[str]:
        try:
            raw_response = await server_input_channel.read_until(separator="\n")
            yield raw_response
        except incremental.InvalidServerResponse as error:
            LOG.error(f"Pyre server returns invalid response: {error}")

    async def _subscribe_to_type_error(
        self,
        server_input_channel: connection.TextReader,
        server_output_channel: connection.TextWriter,
    ) -> None:
        subscription_name = f"persistent_{os.getpid()}"
        await server_output_channel.write(
            f'["SubscribeToTypeErrors", "{subscription_name}"]\n'
        )

        async with self._read_server_response(server_input_channel) as first_response:
            initial_type_errors = incremental.parse_type_error_response(first_response)
            self.update_type_errors(initial_type_errors)
            await self.show_type_errors_to_client()

        while True:
            async with self._read_server_response(
                server_input_channel
            ) as raw_subscription_response:
                subscription_response = parse_subscription_response(
                    raw_subscription_response
                )
                if subscription_name == subscription_response.name:
                    self.update_type_errors(subscription_response.body)
                    await self.show_type_errors_to_client()

    async def subscribe_to_type_error(
        self,
        server_input_channel: connection.TextReader,
        server_output_channel: connection.TextWriter,
    ) -> None:
        try:
            await self._subscribe_to_type_error(
                server_input_channel, server_output_channel
            )
        finally:
            await self.show_message_to_client(
                "Lost connection to background Pyre server.",
                level=lsp.MessageType.WARNING,
            )
            self.server_state.diagnostics = {}
            await self.show_type_errors_to_client()

    def _auxiliary_logging_info(self) -> Dict[str, Optional[str]]:
        return {
            "binary": self.binary_location,
            "log_path": self.pyre_arguments.log_path,
            "global_root": self.pyre_arguments.global_root,
            **(
                {}
                if self.pyre_arguments.local_root is None
                else {"local_root": self.pyre_arguments.relative_local_root}
            ),
        }

    async def _run(self) -> None:
        socket_path = server_connection.get_default_socket_path(
            log_directory=Path(self.pyre_arguments.log_path)
        )
        try:
            async with connection.connect_in_text_mode(socket_path) as (
                input_channel,
                output_channel,
            ):
                await self.log_and_show_message_to_client(
                    "Established connection with existing Pyre server at "
                    f"`{self.server_identifier}`."
                )
                self.server_state.consecutive_start_failure = 0
                _log_lsp_event(
                    remote_logging=self.pyre_arguments.remote_logging,
                    event=LSPEvent.CONNECTED,
                    normals={
                        "connected_to": "already_running_server",
                        **self._auxiliary_logging_info(),
                    },
                )
                await self.subscribe_to_type_error(input_channel, output_channel)
        except connection.ConnectionFailure:
            await self.log_and_show_message_to_client(
                f"Starting a new Pyre server at `{self.server_identifier}` in "
                "the background..."
            )

            start_status = await _start_pyre_server(
                self.binary_location, self.pyre_arguments
            )
            if isinstance(start_status, StartSuccess):
                await self.log_and_show_message_to_client(
                    f"Pyre server at `{self.server_identifier}` has been initialized."
                )

                async with connection.connect_in_text_mode(socket_path) as (
                    input_channel,
                    output_channel,
                ):
                    self.server_state.consecutive_start_failure = 0
                    _log_lsp_event(
                        remote_logging=self.pyre_arguments.remote_logging,
                        event=LSPEvent.CONNECTED,
                        normals={
                            "connected_to": "newly_started_server",
                            **self._auxiliary_logging_info(),
                        },
                    )
                    await self.subscribe_to_type_error(input_channel, output_channel)
            elif isinstance(start_status, StartFailure):
                self.server_state.consecutive_start_failure += 1
                if (
                    self.server_state.consecutive_start_failure
                    < CONSECUTIVE_START_ATTEMPT_THRESHOLD
                ):
                    _log_lsp_event(
                        remote_logging=self.pyre_arguments.remote_logging,
                        event=LSPEvent.NOT_CONNECTED,
                        normals={
                            **self._auxiliary_logging_info(),
                            "exception": str(start_status.detail),
                        },
                    )
                    await self.show_message_to_client(
                        f"Cannot start a new Pyre server at `{self.server_identifier}`.",
                        level=lsp.MessageType.ERROR,
                    )

                    if (
                        self.server_state.consecutive_start_failure
                        == CONSECUTIVE_START_ATTEMPT_THRESHOLD - 1
                    ):
                        # The heuristic here is that if the restart has failed
                        # this many times, it is highly likely that the restart was
                        # blocked by a defunct socket file instead of a concurrent
                        # server start, in which case removing the file could unblock
                        # the server.
                        LOG.warning(f"Removing defunct socket file {socket_path}...")
                        stop.remove_socket_if_exists(socket_path)
                else:
                    await self.show_message_to_client(
                        f"Pyre server restart at `{self.server_identifier}` has been "
                        "failing repeatedly. Disabling The Pyre plugin for now.",
                        level=lsp.MessageType.ERROR,
                    )
                    _log_lsp_event(
                        remote_logging=self.pyre_arguments.remote_logging,
                        event=LSPEvent.SUSPENDED,
                        normals=self._auxiliary_logging_info(),
                    )

            else:
                raise RuntimeError("Impossible type for `start_status`")

    async def run(self) -> None:
        try:
            await self._run()
        except Exception:
            _log_lsp_event(
                remote_logging=self.pyre_arguments.remote_logging,
                event=LSPEvent.DISCONNECTED,
                normals={
                    **self._auxiliary_logging_info(),
                    "exception": traceback.format_exc(),
                },
            )
            raise


class PysaServerHandler(connection.BackgroundTask):
    binary_location: str
    server_identifier: str
    pyre_arguments: start.Arguments
    client_output_channel: connection.TextWriter
    server_state: ServerState

    def __init__(
        self,
        binary_location: str,
        server_identifier: str,
        pyre_arguments: start.Arguments,
        client_output_channel: connection.TextWriter,
        server_state: ServerState,
    ) -> None:
        self.binary_location = binary_location
        self.server_identifier = server_identifier
        self.pyre_arguments = pyre_arguments
        self.client_output_channel = client_output_channel
        self.server_state = server_state

    async def show_message_to_client(
        self, message: str, level: lsp.MessageType = lsp.MessageType.INFO
    ) -> None:
        await lsp.write_json_rpc(
            self.client_output_channel,
            json_rpc.Request(
                method="window/showMessage",
                parameters=json_rpc.ByNameParameters(
                    {"type": int(level), "message": message}
                ),
            ),
        )

    async def log_and_show_message_to_client(
        self, message: str, level: lsp.MessageType = lsp.MessageType.INFO
    ) -> None:
        if level == lsp.MessageType.ERROR:
            LOG.error(message)
        elif level == lsp.MessageType.WARNING:
            LOG.warning(message)
        elif level == lsp.MessageType.INFO:
            LOG.info(message)
        else:
            LOG.debug(message)
        await self.show_message_to_client(message, level)

    def update_type_errors(self, type_errors: Sequence[error.Error]) -> None:
        LOG.info(
            ("Refereshing type errors received from Pysa server. "
             + f"Total number of type errors is {len(type_errors)}.")
        )
        self.server_state.diagnostics = type_errors_to_diagnostics(type_errors)

    async def show_type_errors_to_client(self) -> None:
        for path in self.server_state.opened_documents:
            await _publish_diagnostics(self.client_output_channel, path, [])
            diagnostics = self.server_state.diagnostics.get(path, None)
            if diagnostics is not None:
                await _publish_diagnostics(
                    self.client_output_channel, path, diagnostics
                )

    @async_generator.asynccontextmanager
    async def _read_server_response(
        self, server_input_channel: connection.TextReader
    ) -> AsyncIterator[str]:
        try:
            raw_response = await server_input_channel.read_until(separator="\n")
            yield raw_response
        except incremental.InvalidServerResponse as error:
            LOG.error(f"Pysa  server returns invalid response: {error}")

    async def _subscribe_to_type_error(
        self,
        server_input_channel: connection.TextReader,
        server_output_channel: connection.TextWriter,
    ) -> None:
        subscription_name = f"persistent_{os.getpid()}"
        await server_output_channel.write(
            f'["SubscribeToTypeErrors", "{subscription_name}"]\n'
        )

        async with self._read_server_response(server_input_channel) as first_response:
            initial_type_errors = incremental.parse_type_error_response(first_response)
            self.update_type_errors(initial_type_errors)
            await self.show_type_errors_to_client()

        while True:
            async with self._read_server_response(
                server_input_channel
            ) as raw_subscription_response:
                subscription_response = parse_subscription_response(
                    raw_subscription_response
                )
                if subscription_name == subscription_response.name:
                    self.update_type_errors(subscription_response.body)
                    await self.show_type_errors_to_client()

    async def subscribe_to_type_error(
        self,
        server_input_channel: connection.TextReader,
        server_output_channel: connection.TextWriter,
    ) -> None:
        try:
            await self._subscribe_to_type_error(
                server_input_channel, server_output_channel
            )
        finally:
            await self.show_message_to_client(
                "Lost connection to background Pysa server.",
                level=lsp.MessageType.WARNING,
            )
            self.server_state.diagnostics = {}
            await self.show_type_errors_to_client()

    def _auxiliary_logging_info(self) -> Dict[str, Optional[str]]:
        return {
            "binary": self.binary_location,
            "log_path": self.pyre_arguments.log_path,
            "global_root": self.pyre_arguments.global_root,
            **(
                {}
                if self.pyre_arguments.local_root is None
                else {"local_root": self.pyre_arguments.relative_local_root}
            ),
        }

    async def _run(self) -> None:
        socket_path = server_connection.get_default_socket_path(
            log_directory=Path(self.pyre_arguments.log_path)
        )
        try:
            async with connection.connect_in_text_mode(socket_path) as (
                input_channel,
                output_channel,
            ):
                await self.log_and_show_message_to_client(
                    ("Established connection with existing Pyre server at "
                    + f"`{self.server_identifier}`.")
                )
                self.server_state.consecutive_start_failure = 0
                _log_lsp_event(
                    remote_logging=self.pyre_arguments.remote_logging,
                    event=LSPEvent.CONNECTED,
                    normals={
                        "connected_to": "already_running_server",
                        **self._auxiliary_logging_info(),
                    },
                )
                await self.subscribe_to_type_error(input_channel, output_channel)
        except connection.ConnectionFailure:
            await self.log_and_show_message_to_client(
                (f"Starting a new Pysa server at `{self.server_identifier}` in "
                + "the background...")
            )

            start_status = await _start_pyre_server(
                self.binary_location, self.pyre_arguments
            )
            if isinstance(start_status, StartSuccess):
                await self.log_and_show_message_to_client(
                    f"Pysa server at `{self.server_identifier}` has been initialized."
                )

                async with connection.connect_in_text_mode(socket_path) as (
                    input_channel,
                    output_channel,
                ):
                    self.server_state.consecutive_start_failure = 0
                    _log_lsp_event(
                        remote_logging=self.pyre_arguments.remote_logging,
                        event=LSPEvent.CONNECTED,
                        normals={
                            "connected_to": "newly_started_server",
                            **self._auxiliary_logging_info(),
                        },
                    )
                    await self.subscribe_to_type_error(input_channel, output_channel)
            elif isinstance(start_status, StartFailure):
                self.server_state.consecutive_start_failure += 1
                if (
                    self.server_state.consecutive_start_failure
                    < CONSECUTIVE_START_ATTEMPT_THRESHOLD
                ):
                    _log_lsp_event(
                        remote_logging=self.pyre_arguments.remote_logging,
                        event=LSPEvent.NOT_CONNECTED,
                        normals={
                            **self._auxiliary_logging_info(),
                            "exception": str(start_status.detail),
                        },
                    )
                    await self.show_message_to_client(
                        ("Cannot start a new Pyre "
                        + f"server at `{self.server_identifier}`."),
                        level=lsp.MessageType.ERROR,
                    )

                    if (
                        self.server_state.consecutive_start_failure
                        == CONSECUTIVE_START_ATTEMPT_THRESHOLD - 1
                    ):
                        # The heuristic here is that if the restart has failed
                        # this many times, it is highly likely that the restart was
                        # blocked by a defunct socket file instead of a concurrent
                        # server start, in which case removing the file could unblock
                        # the server.
                        LOG.warning(f"Removing defunct socket file {socket_path}...")
                        stop.remove_socket_if_exists(socket_path)
                else:
                    await self.show_message_to_client(
                        (f"Pyre server restart at `{self.server_identifier}` has been "
                        + "failing repeatedly. Disabling The Pyre plugin for now."),
                        level=lsp.MessageType.ERROR,
                    )
                    _log_lsp_event(
                        remote_logging=self.pyre_arguments.remote_logging,
                        event=LSPEvent.SUSPENDED,
                        normals=self._auxiliary_logging_info(),
                    )

            else:
                raise RuntimeError("Impossible type for `start_status`")

    async def run(self) -> None:
        try:
            await self._run()
        except Exception:
            _log_lsp_event(
                remote_logging=self.pyre_arguments.remote_logging,
                event=LSPEvent.DISCONNECTED,
                normals={
                    **self._auxiliary_logging_info(),
                    "exception": traceback.format_exc(),
                },
            )
            raise


async def run_persistent(
    binary_location: str, server_identifier: str, pyre_arguments: start.Arguments
) -> int:
    stdin, stdout = await connection.create_async_stdin_stdout()
    while True:
        initialize_result = await try_initialize(stdin, stdout)
        if isinstance(initialize_result, InitializationExit):
            LOG.info("Received exit request before initialization.")
            return 0
        elif isinstance(initialize_result, InitializationSuccess):
            LOG.info("Initialization successful.")
            client_info = initialize_result.client_info
            _log_lsp_event(
                remote_logging=pyre_arguments.remote_logging,
                event=LSPEvent.INITIALIZED,
                normals=(
                    {}
                    if client_info is None
                    else {
                        "lsp client name": client_info.name,
                        "lsp client version": client_info.version,
                    }
                ),
            )

            client_capabilities = initialize_result.client_capabilities
            LOG.debug(f"Client capabilities: {client_capabilities}")
            initial_server_state = ServerState()
            server = Server(
                input_channel=stdin,
                output_channel=stdout,
                client_capabilities=client_capabilities,
                state=initial_server_state,
                pyre_manager=connection.BackgroundTaskManager(
                    PyreServerHandler(
                        binary_location=binary_location,
                        server_identifier=server_identifier,
                        pyre_arguments=pyre_arguments,
                        client_output_channel=stdout,
                        server_state=initial_server_state,
                    )
                ),
            )
            return await server.run()
        elif isinstance(initialize_result, InitializationFailure):
            exception = initialize_result.exception
            message = (
                str(exception) if exception is not None else "ignoring notification"
            )
            LOG.info(f"Initialization failed: {message}")
            # Loop until we get either InitializeExit or InitializeSuccess
        else:
            raise RuntimeError("Cannot determine the type of initialize_result")


def run(
    configuration: configuration_module.Configuration,
    start_arguments: command_arguments.StartArguments,
) -> int:
    binary_location = configuration.get_binary_respecting_override()
    if binary_location is None:
        raise configuration_module.InvalidConfiguration(
            "Cannot locate a Pyre binary to run."
        )

    server_identifier = start.get_server_identifier(configuration)
    pyre_arguments = start.create_server_arguments(configuration, start_arguments)
    if pyre_arguments.watchman_root is None:
        raise commands.ClientException(
            "Cannot locate a `watchman` root. Pyre's server will not function "
            "properly."
        )

    return asyncio.get_event_loop().run_until_complete(
        run_persistent(binary_location, server_identifier, pyre_arguments)
    )<|MERGE_RESOLUTION|>--- conflicted
+++ resolved
@@ -399,171 +399,6 @@
             await self.pyre_manager.ensure_task_stop()
 
 
-<<<<<<< HEAD
-=======
-class PysaServer:
-    # I/O Channels
-    input_channel: connection.TextReader
-    output_channel: connection.TextWriter
-
-    # Immutable States
-    client_capabilities: lsp.ClientCapabilities
-
-    # Mutable States
-    state: ServerState
-    pyre_manager: connection.BackgroundTaskManager
-
-    def __init__(
-        self,
-        input_channel: connection.TextReader,
-        output_channel: connection.TextWriter,
-        client_capabilities: lsp.ClientCapabilities,
-        state: ServerState,
-        pyre_manager: connection.BackgroundTaskManager,
-    ) -> None:
-        self.input_channel = input_channel
-        self.output_channel = output_channel
-        self.client_capabilities = client_capabilities
-        self.state = state
-        self.pyre_manager = pyre_manager
-
-    async def wait_for_exit(self) -> int:
-        while True:
-            async with _read_lsp_request(
-                self.input_channel, self.output_channel
-            ) as request:
-                LOG.debug(f"Received post-shutdown request: {request}")
-
-                if request.method == "exit":
-                    return 0
-                else:
-                    raise json_rpc.InvalidRequestError("LSP server has been shut down")
-
-    async def _try_restart_pyre_server(self) -> None:
-        if self.state.consecutive_start_failure < CONSECUTIVE_START_ATTEMPT_THRESHOLD:
-            await self.pyre_manager.ensure_task_running()
-        else:
-            LOG.info(
-                ("Not restarting Pysa since failed consecutive start attempt limit"
-                + " has been reached.")
-            )
-
-    async def process_open_request(
-        self, parameters: lsp.DidOpenTextDocumentParameters
-    ) -> None:
-        document_path = parameters.text_document.document_uri().to_file_path()
-        if document_path is None:
-            raise json_rpc.InvalidRequestError(
-                f"Document URI is not a file: {parameters.text_document.uri}"
-            )
-        self.state.opened_documents.add(document_path)
-        LOG.info(f"File opened: {document_path}")
-
-        # Attempt to trigger a background Pyre server start on each file open
-        if not self.pyre_manager.is_task_running():
-            await self._try_restart_pyre_server()
-        else:
-            document_diagnostics = self.state.diagnostics.get(document_path, None)
-            if document_diagnostics is not None:
-                LOG.info(f"Update diagnostics for {document_path}")
-                await _publish_diagnostics(
-                    self.output_channel, document_path, document_diagnostics
-                )
-
-    async def process_close_request(
-        self, parameters: lsp.DidCloseTextDocumentParameters
-    ) -> None:
-        document_path = parameters.text_document.document_uri().to_file_path()
-        if document_path is None:
-            raise json_rpc.InvalidRequestError(
-                f"Document URI is not a file: {parameters.text_document.uri}"
-            )
-        try:
-            self.state.opened_documents.remove(document_path)
-            LOG.info(f"File closed: {document_path}")
-
-            if document_path in self.state.diagnostics:
-                LOG.info(f"Clear diagnostics for {document_path}")
-                await _publish_diagnostics(self.output_channel, document_path, [])
-        except KeyError:
-            LOG.warning(f"Trying to close an un-opened file: {document_path}")
-
-    async def process_did_save_request(
-        self, parameters: lsp.DidSaveTextDocumentParameters
-    ) -> None:
-        document_path = parameters.text_document.document_uri().to_file_path()
-        if document_path is None:
-            raise json_rpc.InvalidRequestError(
-                f"Document URI is not a file: {parameters.text_document.uri}"
-            )
-
-        # Attempt to trigger a background Pyre server start on each file save
-        if (
-            not self.pyre_manager.is_task_running()
-            and document_path in self.state.opened_documents
-        ):
-            await self._try_restart_pyre_server()
-
-    async def _run(self) -> int:
-        while True:
-            async with _read_lsp_request(
-                self.input_channel, self.output_channel
-            ) as request:
-                LOG.debug(f"Received LSP request: {request}")
-
-                if request.method == "exit":
-                    return commands.ExitCode.FAILURE
-                elif request.method == "shutdown":
-                    lsp.write_json_rpc(
-                        self.output_channel,
-                        json_rpc.SuccessResponse(id=request.id, result=None),
-                    )
-                    return await self.wait_for_exit()
-                elif request.method == "textDocument/didOpen":
-                    parameters = request.parameters
-                    if parameters is None:
-                        raise json_rpc.InvalidRequestError(
-                            "Missing parameters for didOpen method"
-                        )
-                    await self.process_open_request(
-                        lsp.DidOpenTextDocumentParameters.from_json_rpc_parameters(
-                            parameters
-                        )
-                    )
-                elif request.method == "textDocument/didClose":
-                    parameters = request.parameters
-                    if parameters is None:
-                        raise json_rpc.InvalidRequestError(
-                            "Missing parameters for didClose method"
-                        )
-                    await self.process_close_request(
-                        lsp.DidCloseTextDocumentParameters.from_json_rpc_parameters(
-                            parameters
-                        )
-                    )
-                elif request.method == "textDocument/didSave":
-                    parameters = request.parameters
-                    if parameters is None:
-                        raise json_rpc.InvalidRequestError(
-                            "Missing parameters for didSave method"
-                        )
-                    await self.process_did_save_request(
-                        lsp.DidSaveTextDocumentParameters.from_json_rpc_parameters(
-                            parameters
-                        )
-                    )
-                elif request.id is not None:
-                    raise lsp.RequestCancelledError("Request not supported yet")
-
-    async def run(self) -> int:
-        try:
-            await self.pyre_manager.ensure_task_running()
-            return await self._run()
-        finally:
-            await self.pyre_manager.ensure_task_stop()
-
->>>>>>> e0c66c1c
-
 @dataclasses.dataclass(frozen=True)
 class StartSuccess:
     pass
@@ -910,246 +745,6 @@
             raise
 
 
-class PysaServerHandler(connection.BackgroundTask):
-    binary_location: str
-    server_identifier: str
-    pyre_arguments: start.Arguments
-    client_output_channel: connection.TextWriter
-    server_state: ServerState
-
-    def __init__(
-        self,
-        binary_location: str,
-        server_identifier: str,
-        pyre_arguments: start.Arguments,
-        client_output_channel: connection.TextWriter,
-        server_state: ServerState,
-    ) -> None:
-        self.binary_location = binary_location
-        self.server_identifier = server_identifier
-        self.pyre_arguments = pyre_arguments
-        self.client_output_channel = client_output_channel
-        self.server_state = server_state
-
-    async def show_message_to_client(
-        self, message: str, level: lsp.MessageType = lsp.MessageType.INFO
-    ) -> None:
-        await lsp.write_json_rpc(
-            self.client_output_channel,
-            json_rpc.Request(
-                method="window/showMessage",
-                parameters=json_rpc.ByNameParameters(
-                    {"type": int(level), "message": message}
-                ),
-            ),
-        )
-
-    async def log_and_show_message_to_client(
-        self, message: str, level: lsp.MessageType = lsp.MessageType.INFO
-    ) -> None:
-        if level == lsp.MessageType.ERROR:
-            LOG.error(message)
-        elif level == lsp.MessageType.WARNING:
-            LOG.warning(message)
-        elif level == lsp.MessageType.INFO:
-            LOG.info(message)
-        else:
-            LOG.debug(message)
-        await self.show_message_to_client(message, level)
-
-    def update_type_errors(self, type_errors: Sequence[error.Error]) -> None:
-        LOG.info(
-            ("Refereshing type errors received from Pysa server. "
-             + f"Total number of type errors is {len(type_errors)}.")
-        )
-        self.server_state.diagnostics = type_errors_to_diagnostics(type_errors)
-
-    async def show_type_errors_to_client(self) -> None:
-        for path in self.server_state.opened_documents:
-            await _publish_diagnostics(self.client_output_channel, path, [])
-            diagnostics = self.server_state.diagnostics.get(path, None)
-            if diagnostics is not None:
-                await _publish_diagnostics(
-                    self.client_output_channel, path, diagnostics
-                )
-
-    @async_generator.asynccontextmanager
-    async def _read_server_response(
-        self, server_input_channel: connection.TextReader
-    ) -> AsyncIterator[str]:
-        try:
-            raw_response = await server_input_channel.read_until(separator="\n")
-            yield raw_response
-        except incremental.InvalidServerResponse as error:
-            LOG.error(f"Pysa  server returns invalid response: {error}")
-
-    async def _subscribe_to_type_error(
-        self,
-        server_input_channel: connection.TextReader,
-        server_output_channel: connection.TextWriter,
-    ) -> None:
-        subscription_name = f"persistent_{os.getpid()}"
-        await server_output_channel.write(
-            f'["SubscribeToTypeErrors", "{subscription_name}"]\n'
-        )
-
-        async with self._read_server_response(server_input_channel) as first_response:
-            initial_type_errors = incremental.parse_type_error_response(first_response)
-            self.update_type_errors(initial_type_errors)
-            await self.show_type_errors_to_client()
-
-        while True:
-            async with self._read_server_response(
-                server_input_channel
-            ) as raw_subscription_response:
-                subscription_response = parse_subscription_response(
-                    raw_subscription_response
-                )
-                if subscription_name == subscription_response.name:
-                    self.update_type_errors(subscription_response.body)
-                    await self.show_type_errors_to_client()
-
-    async def subscribe_to_type_error(
-        self,
-        server_input_channel: connection.TextReader,
-        server_output_channel: connection.TextWriter,
-    ) -> None:
-        try:
-            await self._subscribe_to_type_error(
-                server_input_channel, server_output_channel
-            )
-        finally:
-            await self.show_message_to_client(
-                "Lost connection to background Pysa server.",
-                level=lsp.MessageType.WARNING,
-            )
-            self.server_state.diagnostics = {}
-            await self.show_type_errors_to_client()
-
-    def _auxiliary_logging_info(self) -> Dict[str, Optional[str]]:
-        return {
-            "binary": self.binary_location,
-            "log_path": self.pyre_arguments.log_path,
-            "global_root": self.pyre_arguments.global_root,
-            **(
-                {}
-                if self.pyre_arguments.local_root is None
-                else {"local_root": self.pyre_arguments.relative_local_root}
-            ),
-        }
-
-    async def _run(self) -> None:
-        socket_path = server_connection.get_default_socket_path(
-            log_directory=Path(self.pyre_arguments.log_path)
-        )
-        try:
-            async with connection.connect_in_text_mode(socket_path) as (
-                input_channel,
-                output_channel,
-            ):
-                await self.log_and_show_message_to_client(
-                    ("Established connection with existing Pyre server at "
-                    + f"`{self.server_identifier}`.")
-                )
-                self.server_state.consecutive_start_failure = 0
-                _log_lsp_event(
-                    remote_logging=self.pyre_arguments.remote_logging,
-                    event=LSPEvent.CONNECTED,
-                    normals={
-                        "connected_to": "already_running_server",
-                        **self._auxiliary_logging_info(),
-                    },
-                )
-                await self.subscribe_to_type_error(input_channel, output_channel)
-        except connection.ConnectionFailure:
-            await self.log_and_show_message_to_client(
-                (f"Starting a new Pysa server at `{self.server_identifier}` in "
-                + "the background...")
-            )
-
-            start_status = await _start_pyre_server(
-                self.binary_location, self.pyre_arguments
-            )
-            if isinstance(start_status, StartSuccess):
-                await self.log_and_show_message_to_client(
-                    f"Pysa server at `{self.server_identifier}` has been initialized."
-                )
-
-                async with connection.connect_in_text_mode(socket_path) as (
-                    input_channel,
-                    output_channel,
-                ):
-                    self.server_state.consecutive_start_failure = 0
-                    _log_lsp_event(
-                        remote_logging=self.pyre_arguments.remote_logging,
-                        event=LSPEvent.CONNECTED,
-                        normals={
-                            "connected_to": "newly_started_server",
-                            **self._auxiliary_logging_info(),
-                        },
-                    )
-                    await self.subscribe_to_type_error(input_channel, output_channel)
-            elif isinstance(start_status, StartFailure):
-                self.server_state.consecutive_start_failure += 1
-                if (
-                    self.server_state.consecutive_start_failure
-                    < CONSECUTIVE_START_ATTEMPT_THRESHOLD
-                ):
-                    _log_lsp_event(
-                        remote_logging=self.pyre_arguments.remote_logging,
-                        event=LSPEvent.NOT_CONNECTED,
-                        normals={
-                            **self._auxiliary_logging_info(),
-                            "exception": str(start_status.detail),
-                        },
-                    )
-                    await self.show_message_to_client(
-                        ("Cannot start a new Pyre "
-                        + f"server at `{self.server_identifier}`."),
-                        level=lsp.MessageType.ERROR,
-                    )
-
-                    if (
-                        self.server_state.consecutive_start_failure
-                        == CONSECUTIVE_START_ATTEMPT_THRESHOLD - 1
-                    ):
-                        # The heuristic here is that if the restart has failed
-                        # this many times, it is highly likely that the restart was
-                        # blocked by a defunct socket file instead of a concurrent
-                        # server start, in which case removing the file could unblock
-                        # the server.
-                        LOG.warning(f"Removing defunct socket file {socket_path}...")
-                        stop.remove_socket_if_exists(socket_path)
-                else:
-                    await self.show_message_to_client(
-                        (f"Pyre server restart at `{self.server_identifier}` has been "
-                        + "failing repeatedly. Disabling The Pyre plugin for now."),
-                        level=lsp.MessageType.ERROR,
-                    )
-                    _log_lsp_event(
-                        remote_logging=self.pyre_arguments.remote_logging,
-                        event=LSPEvent.SUSPENDED,
-                        normals=self._auxiliary_logging_info(),
-                    )
-
-            else:
-                raise RuntimeError("Impossible type for `start_status`")
-
-    async def run(self) -> None:
-        try:
-            await self._run()
-        except Exception:
-            _log_lsp_event(
-                remote_logging=self.pyre_arguments.remote_logging,
-                event=LSPEvent.DISCONNECTED,
-                normals={
-                    **self._auxiliary_logging_info(),
-                    "exception": traceback.format_exc(),
-                },
-            )
-            raise
-
-
 async def run_persistent(
     binary_location: str, server_identifier: str, pyre_arguments: start.Arguments
 ) -> int:
