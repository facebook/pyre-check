--- conflicted
+++ resolved
@@ -144,13 +144,8 @@
         action="append",
         default=[],
         type=readable_directory,
-<<<<<<< HEAD
-        help="adds an additional directory of modules and stubs to include in type"
-        " environment each time it is passed",
-=======
         help="Add an additional directory of modules and stubs to include"
         " in the type environment",
->>>>>>> 35930f74
     )
     parser.add_argument(
         "--preserve-pythonpath",
