--- conflicted
+++ resolved
@@ -1,141 +1,137 @@
-import subprocess
-import os
-import json
-import argparse
-from fuzzer2 import CodeGenerator
-
-def run_command(command):
-<<<<<<< HEAD
-    process = subprocess.Popen(command, shell=True)
-    process.communicate()
-=======
-    result = subprocess.run(command, check=True)
-    return result
->>>>>>> 23a8fc28
-
-def generate_python_files():
-    generator = CodeGenerator()
-    num_files = 100  # Change this number to generate a different amount of files
-    x = 20  # Change this number to generate a different amount of functions
-    output_dir = 'generated_files'
-
-    # Create the directory if it doesn't exist
-    if not os.path.exists(output_dir):
-        os.makedirs(output_dir)
-
-    for i in range(1, num_files + 1):
-        generated_code = generator.generate_statements(x)
-        generator.reset()
-        filename = os.path.join(output_dir, f'{i}.py')
-        with open(filename, 'w') as file:
-            file.write(generated_code)
-        print(f"Generated {filename}")
-
-def setup_virtual_environment():
-    run_command(['python3', '-m', 'venv', 'tutorial'])
-    run_command(['tutorial/bin/pip', 'install', 'pyre-check'])
-
-def configure_and_analyze():
-    os.makedirs('generated_files', exist_ok=True)
-    with open('generated_files/.pyre_configuration', 'w') as config_file:
-        config = {
-            "site_package_search_strategy": "pep561",
-            "source_directories": [ "." ],
-            "taint_models_path": [ "." ],
-            "search_path": [ "../../../stubs/" ],
-            "exclude": [ ".*/integration_test/.*" ]
-        }
-        json.dump(config, config_file, indent=2)
-
-    with open('generated_files/sources_sinks.pysa', 'w') as pysa_file:
-        pysa_file.write('def input() -> TaintSource[CustomUserControlled]: ...\n')
-        pysa_file.write('def print(*__args: TaintSink[CodeExecution], **__kwargs): ...\n')
-
-    with open('generated_files/taint.config', 'w') as taint_config_file:
-        taint_config = {
-            "sources": [
-                { "name": "CustomUserControlled", "comment": "use to annotate user input" }
-            ],
-            "sinks": [
-                { "name": "CodeExecution", "comment": "use to annotate execution of python code" }
-            ],
-            "features": [],
-            "rules": [
-                {
-                    "name": "Possible RCE:",
-                    "code": 5001,
-                    "sources": [ "CustomUserControlled" ],
-                    "sinks": [ "CodeExecution" ],
-                    "message_format": "User specified data may reach a code execution sink"
-                }
-            ]
-        }
-        json.dump(taint_config, taint_config_file, indent=2)
-
-    run_command(['tutorial/bin/python', '-m', 'pyre', 'analyze', 'generated_files'])
-
-def find_undetected_files():
-    # Load the analysis output from the file
-    with open('generated_files/analysis_output.tmp', 'r') as file:
-        analysis_output = json.load(file)
-
-    # Extract the list of files where the flow has been detected
-    detected_files = set()
-    for entry in analysis_output:
-        detected_files.add(entry['path'])
-
-    # Generate the full list of files (from 1.py to 100.py)
-    all_files = {f"{i}.py" for i in range(1, 101)}
-
-    # Find the files where the flow has not been detected
-    undetected_files = all_files - detected_files
-
-    # Output the list of undetected files
-    print("Files where the flow has not been detected:")
-    for file in sorted(undetected_files, key=lambda x: int(x.split('.')[0])):
-        print(file)
-
-    # Calculate and print the percentage of undetected files
-    total_files = len(all_files)
-    undetected_count = len(undetected_files)
-    undetected_percentage = (undetected_count / total_files) * 100
-    print(f"Flow has not been detected in {undetected_percentage:.2f}% of the files")
-
-def clean_detected_files():
-    # Load the analysis output from the file
-    with open('generated_files/analysis_output.tmp', 'r') as file:
-        analysis_output = json.load(file)
-
-    # Extract the list of files where the flow has been detected
-    detected_files = set()
-    for entry in analysis_output:
-        detected_files.add(entry['path'])
-
-    # Remove detected files
-    for file in detected_files:
-        if os.path.exists(file):
-            os.remove(file)
-            print(f"Removed {file}")
-
-def clean_up():
-    run_command(['rm', '-rf', 'tutorial'])
-    run_command(['rm', '-rf', 'generated_files'])
-
-def main():
-    parser = argparse.ArgumentParser(description="Build script with setup, analysis, and cleanup.")
-    parser.add_argument('action', choices=['all', 'clean', 'clean_detected'], help="Action to perform")
-
-    args = parser.parse_args()
-
-    if args.action == 'all':
-        generate_python_files()
-        setup_virtual_environment()
-        configure_and_analyze()
-        find_undetected_files()
-    elif args.action == 'clean':
-        clean_up()
-    elif args.action == 'clean_detected':
-        clean_detected_files()
-
-if __name__ == "__main__":
+import subprocess
+import os
+import json
+import argparse
+from fuzzer2 import CodeGenerator
+
+def run_command(command):
+    process = subprocess.Popen(command, shell=True)
+    process.communicate()
+
+
+def generate_python_files():
+    generator = CodeGenerator()
+    num_files = 100  # Change this number to generate a different amount of files
+    x = 20  # Change this number to generate a different amount of functions
+    output_dir = 'generated_files'
+
+    # Create the directory if it doesn't exist
+    if not os.path.exists(output_dir):
+        os.makedirs(output_dir)
+
+    for i in range(1, num_files + 1):
+        generated_code = generator.generate_statements(x)
+        generator.reset()
+        filename = os.path.join(output_dir, f'{i}.py')
+        with open(filename, 'w') as file:
+            file.write(generated_code)
+        print(f"Generated {filename}")
+
+def setup_virtual_environment():
+    run_command(['python3', '-m', 'venv', 'tutorial'])
+    run_command(['tutorial/bin/pip', 'install', 'pyre-check'])
+
+def configure_and_analyze():
+    os.makedirs('generated_files', exist_ok=True)
+    with open('generated_files/.pyre_configuration', 'w') as config_file:
+        config = {
+            "site_package_search_strategy": "pep561",
+            "source_directories": [ "." ],
+            "taint_models_path": [ "." ],
+            "search_path": [ "../../../stubs/" ],
+            "exclude": [ ".*/integration_test/.*" ]
+        }
+        json.dump(config, config_file, indent=2)
+
+    with open('generated_files/sources_sinks.pysa', 'w') as pysa_file:
+        pysa_file.write('def input() -> TaintSource[CustomUserControlled]: ...\n')
+        pysa_file.write('def print(*__args: TaintSink[CodeExecution], **__kwargs): ...\n')
+
+    with open('generated_files/taint.config', 'w') as taint_config_file:
+        taint_config = {
+            "sources": [
+                { "name": "CustomUserControlled", "comment": "use to annotate user input" }
+            ],
+            "sinks": [
+                { "name": "CodeExecution", "comment": "use to annotate execution of python code" }
+            ],
+            "features": [],
+            "rules": [
+                {
+                    "name": "Possible RCE:",
+                    "code": 5001,
+                    "sources": [ "CustomUserControlled" ],
+                    "sinks": [ "CodeExecution" ],
+                    "message_format": "User specified data may reach a code execution sink"
+                }
+            ]
+        }
+        json.dump(taint_config, taint_config_file, indent=2)
+
+    run_command(['tutorial/bin/python', '-m', 'pyre', 'analyze', 'generated_files'])
+
+def find_undetected_files():
+    # Load the analysis output from the file
+    with open('generated_files/analysis_output.tmp', 'r') as file:
+        analysis_output = json.load(file)
+
+    # Extract the list of files where the flow has been detected
+    detected_files = set()
+    for entry in analysis_output:
+        detected_files.add(entry['path'])
+
+    # Generate the full list of files (from 1.py to 100.py)
+    all_files = {f"{i}.py" for i in range(1, 101)}
+
+    # Find the files where the flow has not been detected
+    undetected_files = all_files - detected_files
+
+    # Output the list of undetected files
+    print("Files where the flow has not been detected:")
+    for file in sorted(undetected_files, key=lambda x: int(x.split('.')[0])):
+        print(file)
+
+    # Calculate and print the percentage of undetected files
+    total_files = len(all_files)
+    undetected_count = len(undetected_files)
+    undetected_percentage = (undetected_count / total_files) * 100
+    print(f"Flow has not been detected in {undetected_percentage:.2f}% of the files")
+
+def clean_detected_files():
+    # Load the analysis output from the file
+    with open('generated_files/analysis_output.tmp', 'r') as file:
+        analysis_output = json.load(file)
+
+    # Extract the list of files where the flow has been detected
+    detected_files = set()
+    for entry in analysis_output:
+        detected_files.add(entry['path'])
+
+    # Remove detected files
+    for file in detected_files:
+        if os.path.exists(file):
+            os.remove(file)
+            print(f"Removed {file}")
+
+def clean_up():
+    run_command(['rm', '-rf', 'tutorial'])
+    run_command(['rm', '-rf', 'generated_files'])
+
+def main():
+    parser = argparse.ArgumentParser(description="Build script with setup, analysis, and cleanup.")
+    parser.add_argument('action', choices=['all', 'clean', 'clean_detected'], help="Action to perform")
+
+    args = parser.parse_args()
+
+    if args.action == 'all':
+        generate_python_files()
+        setup_virtual_environment()
+        configure_and_analyze()
+        find_undetected_files()
+    elif args.action == 'clean':
+        clean_up()
+    elif args.action == 'clean_detected':
+        clean_detected_files()
+
+if __name__ == "__main__":
     main()